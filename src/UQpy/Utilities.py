# UQpy is distributed under the MIT license.
#
# Copyright (C) 2018  -- Michael D. Shields
#
# Permission is hereby granted, free of charge, to any person obtaining a copy of this software and associated
# documentation files (the "Software"), to deal in the Software without restriction, including without limitation the
# rights to use, copy, modify, merge, publish, distribute, sublicense, and/or sell copies of the Software, and to permit
# persons to whom the Software is furnished to do so, subject to the following conditions:
#
# The above copyright notice and this permission notice shall be included in all copies or substantial portions of the
# Software.
#
# THE SOFTWARE IS PROVIDED "AS IS", WITHOUT WARRANTY OF ANY KIND, EXPRESS OR IMPLIED, INCLUDING BUT NOT LIMITED TO THE
# WARRANTIES OF MERCHANTABILITY, FITNESS FOR A PARTICULAR PURPOSE AND NON-INFRINGEMENT. IN NO EVENT SHALL THE AUTHORS OR
# COPYRIGHT HOLDERS BE LIABLE FOR ANY CLAIM, DAMAGES OR OTHER LIABILITY, WHETHER IN AN ACTION OF CONTRACT, TORT OR
# OTHERWISE, ARISING FROM, OUT OF OR IN CONNECTION WITH THE SOFTWARE OR THE USE OR OTHER DEALINGS IN THE SOFTWARE.


import numpy as np
import matplotlib.pyplot as plt
import scipy.stats as stats
from contextlib import contextmanager
import sys
import os
from scipy.special import gamma
from scipy.stats import chi2, norm


def _run_parallel_python(model_script, model_object_name, sample, dict_kwargs=None):
    """
    Execute the python model in parallel
    :param sample: One sample point where the model has to be evaluated
    :return:
    """

    exec('from ' + model_script[:-3] + ' import ' + model_object_name)
    # if kwargs is not None:
    #     par_res = eval(model_object_name + '(sample, kwargs)')
    # else:
    if dict_kwargs is None:
        par_res = eval(model_object_name + '(sample)')
    else:
        par_res = eval(model_object_name + '(sample, **dict_kwargs)')
    # par_res = parallel_output
    # if self.model_is_class:
    #     par_res = parallel_output.qoi
    # else:
    #     par_res = parallel_output

    return par_res


# def compute_Voronoi_volume(vertices):
#
#     from scipy.spatial import Delaunay
#
#     d = Delaunay(vertices)
#     d_vol = np.zeros(np.size(vertices, 0))
#     for i in range(d.nsimplex):
#         d_verts = vertices[d.simplices[i]]
#         d_vol[i] = compute_Delaunay_volume(d_verts)
#
#     volume = np.sum(d_vol)
#     return volume


def voronoi_unit_hypercube(samples):

    from scipy.spatial import Voronoi, voronoi_plot_2d

    # Mirror the samples in both low and high directions for each dimension
    samples_center = samples
    dimension = samples.shape[1]
    for i in range(dimension):
        samples_del = np.delete(samples_center, i, 1)
        if i == 0:
            points_temp1 = np.hstack([np.atleast_2d(-samples_center[:,i]).T, samples_del])
            points_temp2 = np.hstack([np.atleast_2d(2-samples_center[:,i]).T, samples_del])
        elif i == dimension-1:
            points_temp1 = np.hstack([samples_del, np.atleast_2d(-samples_center[:, i]).T])
            points_temp2 = np.hstack([samples_del, np.atleast_2d(2 - samples_center[:, i]).T])
        else:
            points_temp1 = np.hstack([samples_del[:,:i], np.atleast_2d(-samples_center[:, i]).T, samples_del[:,i:]])
            points_temp2 = np.hstack([samples_del[:,:i], np.atleast_2d(2 - samples_center[:, i]).T, samples_del[:,i:]])
        samples = np.append(samples, points_temp1, axis=0)
        samples = np.append(samples, points_temp2, axis=0)

    vor = Voronoi(samples, incremental=True)

    eps = sys.float_info.epsilon
    regions = [None]*samples_center.shape[0]

    for i in range(samples_center.shape[0]):
        regions[i] = vor.regions[vor.point_region[i]]

    # for region in vor.regions:
    #     flag = True
    #     for index in region:
    #         if index == -1:
    #             flag = False
    #             break
    #         else:
    #             for i in range(dimension):
    #                 x = vor.vertices[index, i]
    #                 if not (-eps <= x and x <= 1 + eps):
    #                     flag = False
    #                     break
    #     if region != [] and flag:
    #         regions.append(region)

    vor.bounded_points = samples_center
    vor.bounded_regions = regions

    return vor


def compute_Voronoi_centroid_volume(vertices):

    from scipy.spatial import Delaunay, ConvexHull

    T = Delaunay(vertices)
    dimension = np.shape(vertices)[1]

    w = np.zeros((T.nsimplex, 1))
    cent = np.zeros((T.nsimplex, dimension))
    for i in range(T.nsimplex):
        ch = ConvexHull(T.points[T.simplices[i]])
        w[i] = ch.volume
        cent[i, :] = np.mean(T.points[T.simplices[i]], axis=0)
    V = np.sum(w)
    C = np.matmul(np.divide(w, V).T, cent)

    return C, V


def compute_Delaunay_centroid_volume(vertices):

    from scipy.spatial import ConvexHull
    import math

    ch = ConvexHull(vertices)
    volume = ch.volume
    centroid = np.mean(vertices, axis=0)

    # v1 = np.concatenate((np.ones([np.size(vertices, 0), 1]), vertices), 1)
    # volume = (1 / math.factorial(np.size(vertices, 0) - 1)) * np.linalg.det(v1.T)

    return centroid, volume


def correlation_distortion(marginal, params, rho_norm):

    """
        Description:

            A function to solve the double integral equation in order to evaluate the modified correlation
            matrix in the standard normal space given the correlation matrix in the original space. This is achieved
            by a quadratic two-dimensional Gauss-Legendre integration.
        Input:
            :param marginal: marginal distributions
            :type marginal: list
            :param params: marginal distribution parameters.
            :type params: list
            :param rho_norm: Correlation at standard normal space.
            :type rho_norm: ndarray
        Output:
            :return rho: Distorted correlation
            :rtype rho: ndarray

    """

    n = 1024
    z_max = 8
    z_min = -z_max
    points, weights = np.polynomial.legendre.leggauss(n)
    points = - (0.5 * (points + 1) * (z_max - z_min) + z_min)
    weights = weights * (0.5 * (z_max - z_min))

    xi = np.tile(points, [n, 1])
    xi = xi.flatten(order='F')
    eta = np.tile(points, n)

    first = np.tile(weights, n)
    first = np.reshape(first, [n, n])
    second = np.transpose(first)

    weights2d = first * second
    w2d = weights2d.flatten()
    rho = np.ones_like(rho_norm)

    print('UQpy: Computing Nataf correlation distortion...')
    for i in range(len(marginal)):
        i_cdf_i = marginal[i].icdf
        moments_i = marginal[i].moments
        mi = moments_i(params[i])
        if not (np.isfinite(mi[0]) and np.isfinite(mi[1])):
            raise RuntimeError("UQpy: The marginal distributions need to have finite mean and variance.")

        for j in range(i + 1, len(marginal)):
            i_cdf_j = marginal[j].icdf
            moments_j = marginal[j].moments
            mj = moments_j(params[j])
            if not (np.isfinite(mj[0]) and np.isfinite(mj[1])):
                raise RuntimeError("UQpy: The marginal distributions need to have finite mean and variance.")

            tmp_f_xi = ((i_cdf_j(stats.norm.cdf(xi[:, np.newaxis]), params[j]) - mj[0]) / np.sqrt(mj[1]))
            tmp_f_eta = ((i_cdf_i(stats.norm.cdf(eta[:, np.newaxis]), params[i]) - mi[0]) / np.sqrt(mi[1]))
            coef = tmp_f_xi * tmp_f_eta * w2d

            rho[i, j] = np.sum(coef * bi_variate_normal_pdf(xi, eta, rho_norm[i, j]))
            rho[j, i] = rho[i, j]

    print('UQpy: Done.')
    return rho


def itam(marginal, params, corr, beta, thresh1, thresh2):

    """
        Description:

            A function to perform the  Iterative Translation Approximation Method;  an iterative scheme for
            upgrading the Gaussian power spectral density function.
            [1] Shields M, Deodatis G, Bocchini P. A simple and efficient methodology to approximate a general
            non-Gaussian  stochastic process by a translation process. Probab Eng Mech 2011;26:511–9.


        Input:
            :param marginal: marginal distributions
            :type marginal: list

            :param params: marginal distribution parameters.
            :type params: list

            :param corr: Non-Gaussian Correlation matrix.
            :type corr: ndarray

            :param beta:  A variable selected to optimize convergence speed and desired accuracy.
            :type beta: int

            :param thresh1: Threshold
            :type thresh1: float

            :param thresh2: Threshold
            :type thresh2: float

        Output:
            :return corr_norm: Gaussian correlation matrix
            :rtype corr_norm: ndarray

    """

    if beta is None:
        beta = 1
    if thresh1 is None:
        thresh1 = 0.0001
    if thresh2 is None:
        thresh2 = 0.01

    # Initial Guess
    corr_norm0 = corr
    corr_norm = np.zeros_like(corr_norm0)
    # Iteration Condition
    error0 = 0.1
    error1 = 100.
    max_iter = 50
    iter_ = 0

    print("UQpy: Initializing Iterative Translation Approximation Method (ITAM)")
    while iter_ < max_iter and error1 > thresh1 and abs(error1-error0)/error0 > thresh2:
        error0 = error1
        corr0 = correlation_distortion(marginal, params, corr_norm0)
        error1 = np.linalg.norm(corr - corr0)

        max_ratio = np.amax(np.ones((len(corr), len(corr))) / abs(corr_norm0))

        corr_norm = np.nan_to_num((corr / corr0)**beta * corr_norm0)

        # Do not allow off-diagonal correlations to equal or exceed one
        corr_norm[corr_norm < -1.0] = (max_ratio + 1) / 2 * corr_norm0[corr_norm < -1.0]
        corr_norm[corr_norm > 1.0] = (max_ratio + 1) / 2 * corr_norm0[corr_norm > 1.0]

        # Iteratively finding the nearest PSD(Qi & Sun, 2006)
        corr_norm = np.array(nearest_psd(corr_norm))

        corr_norm0 = corr_norm.copy()

        iter_ = iter_ + 1

        print(["UQpy: ITAM iteration number ", iter_])
        print(["UQpy: Current error, ", error1])

    print("UQpy: ITAM Done.")
    return corr_norm


def bi_variate_normal_pdf(x1, x2, rho):

    """

        Description:

            A function which evaluates the values of the bi-variate normal probability distribution function.

        Input:
            :param x1: value 1
            :type x1: ndarray

            :param x2: value 2
            :type x2: ndarray

            :param rho: correlation between x1, x2
            :type rho: float

        Output:

    """
    return (1 / (2 * np.pi * np.sqrt(1-rho**2)) *
            np.exp(-1/(2*(1-rho**2)) *
                   (x1**2 - 2 * rho * x1 * x2 + x2**2)))


def _get_a_plus(a):

    """
        Description:

            A supporting function for the nearest_pd function

        Input:
            :param a:A general nd array

        Output:
            :return a_plus: A modified nd array
            :rtype:np.ndarray
    """

    eig_val, eig_vec = np.linalg.eig(a)
    q = np.matrix(eig_vec)
    x_diagonal = np.matrix(np.diag(np.maximum(eig_val, 0)))

    return q * x_diagonal * q.T


def _get_ps(a, w=None):

    """
        Description:

            A supporting function for the nearest_pd function

    """

    w05 = np.matrix(w ** .5)

    return w05.I * _get_a_plus(w05 * a * w05) * w05.I


def _get_pu(a, w=None):

    """
        Description:

            A supporting function for the nearest_pd function

    """

    a_ret = np.array(a.copy())
    a_ret[w > 0] = np.array(w)[w > 0]
    return np.matrix(a_ret)


def nearest_psd(a, nit=10):

    """
        Description:
            A function to compute the nearest positive semi definite matrix of a given matrix

         Input:
            :param a: Input matrix
            :type a: ndarray

            :param nit: Number of iterations to perform (Default=10)
            :type nit: int

        Output:
            :return:
    """

    n = a.shape[0]
    w = np.identity(n)
    # w is the matrix used for the norm (assumed to be Identity matrix here)
    # the algorithm should work for any diagonal W
    delta_s = 0
    y_k = a.copy()
    for k in range(nit):

        r_k = y_k - delta_s
        x_k = _get_ps(r_k, w=w)
        delta_s = x_k - r_k
        y_k = _get_pu(x_k, w=w)

    return y_k


def nearest_pd(a):

    """
        Description:

            Find the nearest positive-definite matrix to input
            A Python/Numpy port of John D'Errico's `nearestSPD` MATLAB code [1], which
            credits [2].
            [1] https://www.mathworks.com/matlabcentral/fileexchange/42885-nearestspd
            [2] N.J. Higham, "Computing a nearest symmetric positive semidefinite
            matrix" (1988): https://doi.org/10.1016/0024-3795(88)90223-6

        Input:
            :param a: Input matrix
            :type a:


        Output:

    """

    b = (a + a.T) / 2
    _, s, v = np.linalg.svd(b)

    h = np.dot(v.T, np.dot(np.diag(s), v))

    a2 = (b + h) / 2

    a3 = (a2 + a2.T) / 2

    if is_pd(a3):
        return a3

    spacing = np.spacing(np.linalg.norm(a))
    # The above is different from [1]. It appears that MATLAB's `chol` Cholesky
    # decomposition will accept matrices with exactly 0-eigenvalue, whereas
    # Numpy's will not. So where [1] uses `eps(mineig)` (where `eps` is Matlab
    # for `np.spacing`), we use the above definition. CAVEAT: our `spacing`
    # will be much larger than [1]'s `eps(mineig)`, since `mineig` is usually on
    # the order of 1e-16, and `eps(1e-16)` is on the order of 1e-34, whereas
    # `spacing` will, for Gaussian random matrices of small dimension, be on
    # other order of 1e-16. In practice, both ways converge, as the unit test
    # below suggests.
    k = 1
    while not is_pd(a3):
        min_eig = np.min(np.real(np.linalg.eigvals(a3)))
        a3 += np.eye(a.shape[0]) * (-min_eig * k**2 + spacing)
        k += 1

    return a3


def is_pd(b):

    """
        Description:

            Returns true when input is positive-definite, via Cholesky decomposition.

        Input:
            :param b: A general matrix

        Output:

    """
    try:
        _ = np.linalg.cholesky(b)
        return True
    except np.linalg.LinAlgError:
        return False


def estimate_psd(samples, nt, t):

    """
        Description: A function to estimate the Power Spectrum of a stochastic process given an ensemble of samples

        Input:
            :param samples: Samples of the stochastic process
            :param nt: Number of time discretisations in the time domain
            :param t: Total simulation time

        Output:
            :return: Power Spectrum
            :rtype: ndarray

    """

    sample_size = nt
    sample_max_time = t
    dt = t / (nt - 1)
    x_w = np.fft.fft(samples, sample_size, axis=1)
    x_w = x_w[:, 0: int(sample_size / 2)]
    m_ps = np.mean(np.absolute(x_w) ** 2 * sample_max_time / sample_size ** 2, axis=0)
    num = int(t / (2 * dt))

    return np.linspace(0, (1 / (2 * dt) - 1 / t), num), m_ps


def S_to_R(S, w, t):

    """
        Description:

            A function to transform the power spectrum to an autocorrelation function

        Input:
            :param s: Power Spectrum of the signal
            :param w: Array of frequency discretisations
            :param t: Array of time discretisations

        Output:
            :return r: Autocorrelation function
            :rtype: ndarray
    """

    dw = w[1] - w[0]
    fac = np.ones(len(w))
    fac[1: len(w) - 1: 2] = 4
    fac[2: len(w) - 2: 2] = 2
    fac = fac * dw / 3
    R = np.zeros(len(t))
    for i in range(len(t)):
        R[i] = 2 * np.dot(fac, S * np.cos(w * t[i]))
    return R


def R_to_S(R, w, t):

    """
        Description: A function to transform the autocorrelation function to a power spectrum
        Input:
            :param r: Autocorrelation function of the signal
            :param w: Array of frequency discretizations
            :param t: Array of time discretizations

        Output:
            :return s: Power Spectrum
            :rtype: ndarray

    """

    dt = t[1] - t[0]
    fac = np.ones(len(t))
    fac[1: len(t) - 1: 2] = 4
    fac[2: len(t) - 2: 2] = 2
    fac = fac * dt / 3
    S = np.zeros(len(w))
    for i in range(len(w)):
        S[i] = 2 / (2 * np.pi) * np.dot(fac, R * np.cos(t * w[i]))
    S[S < 0] = 0
    return S


def R_to_r(R):

    """
        Description: A function to scale down the autocorrelation function to a correlation function


        Input:
            :param R: Autocorrelation function of the signal
        Output:
            :return r: correlation function of the signal
            :rtype: ndarray

    """
    r = R/R[0]
    return r


def eval_hessian(dimension, mixed_der, der):

    """
    Calculate the hessian matrix with finite differences
    Parameters:

    """
    hessian = np.diag(der)
    import itertools
    range_ = list(range(dimension))
    add_ = 0
    for i in itertools.combinations(range_, 2):
        hessian[i[0], i[1]] = mixed_der[add_]
        hessian[i[1], i[0]] = hessian[i[0], i[1]]
        add_ += 1
    return hessian


<<<<<<< HEAD
def MCMC_diagnostics(samples=None, sampling_outputs=None, eps_ESS=0.05, alpha_ESS=0.05,
                     graphics=False, figsize=None):
=======
def IS_diagnostics(sampling_outputs=None, weights=None, graphics=False, figsize=(8, 3), ):
>>>>>>> 1cb0faf3

    """
         Input:
             :param sampling_outputs: output object of a sampling method
             :type sampling_outputs: object of class MCMC or IS

<<<<<<< HEAD
=======
             :param weights: output weights of IS (alternative to giving sampling_outputs for IS)
             :type weights: ndarray

             :param graphics: indicates whether or not to do a plot
             :type graphics: boolean, default False

             :param figsize: size of the figure for output plots
             :type figsize: tuple (width, height)

         Output:
             returns various diagnostics values/plots to evaluate importance sampling outputs
     """

    if (sampling_outputs is None) and (weights is None):
        raise ValueError('UQpy error: sampling_outputs or weights should be provided')
    if sampling_outputs is not None:
        weights = sampling_outputs.weights
    print('Diagnostics for Importance Sampling \n')
    effective_sample_size = 1/np.sum(weights**2, axis=0)
    print('Effective sample size is ne={}, out of a total number of samples={} \n'.
          format(effective_sample_size,np.size(weights)))
    print('max_weight = {}, min_weight = {} \n'.format(max(weights), min(weights)))

    # Output plots
    if graphics:
        fig, ax = plt.subplots(figsize=figsize)
        ax.scatter(weights, np.zeros((np.size(weights), )), s=weights * 300, marker='o')
        ax.set_xlabel('weights')
        ax.set_title('Normalized weights out of importance sampling')
        plt.show(fig)


def MCMC_diagnostics(samples=None, sampling_outputs=None, eps_ESS=0.05, alpha_ESS=0.05,
                     graphics=False, figsize=None):

    """
         Input:
             :param sampling_outputs: output object of a sampling method
             :type sampling_outputs: object of class MCMC or IS

>>>>>>> 1cb0faf3
             :param samples: output samples of a sampling method (alternative to giving sampling_outputs for MCMC)
             :type samples: ndarray

             :param eps_ESS: small number required to compute ESS when sampling_method='MCMC', see documentation
             :type eps_ESS: float in [0,1]

             :param alpha_ESS: small number required to compute ESS when sampling_method='MCMC', see documentation
             :type alpha_ESS: float in [0,1]

             :param graphics: indicates whether or not to do a plot
             :type graphics: boolean, default False

             :param figsize: size of the figure for output plots
             :type figsize: tuple (width, height)

         Output:
             returns various diagnostics values/plots to evaluate MCMC sampling outputs
     """

    if (eps_ESS < 0) or (eps_ESS > 1):
        raise ValueError('eps_ESS should be a float between 0 and 1.')
    if (alpha_ESS < 0) or (alpha_ESS > 1):
        raise ValueError('alpha_ESS should be a float between 0 and 1.')

    if (sampling_outputs is None) and (samples is None):
        raise ValueError('sampling_outputs or samples should be provided')
    if samples is None and sampling_outputs is not None:
        samples = sampling_outputs.samples

    if len(samples.shape) == 2:
        print('Diagnostics for a single chain of MCMC \n')
        print('!!! Warning !!! These diagnostics are purely qualitative and should be used with caution \n')
        nsamples, dim = samples.shape

        # Acceptance rate
        if sampling_outputs is not None:
            print('Acceptance ratio of the chain(s) = {}. \n'.format(sampling_outputs.acceptance_rate[0]))

        # Computation of ESS and min ESS
        bn = np.ceil(nsamples**(1/2))    # nb of samples per bin
        an = int(np.ceil(nsamples/bn))    # nb of bins
        idx = np.array_split(np.arange(nsamples), an)

        means_subdivisions = np.empty((an, samples.shape[1]))
        for i, idx_i in enumerate(idx):
            x_sub = samples[idx_i, :]
            means_subdivisions[i, :] = np.mean(x_sub, axis=0)
        Omega = np.cov(samples.T)
        Sigma = np.cov(means_subdivisions.T)
        joint_ESS = nsamples*np.linalg.det(Omega)**(1/dim)/np.linalg.det(Sigma)**(1/dim)
        chi2_value = chi2.ppf(1 - alpha_ESS, df=dim)
        min_joint_ESS = 2 ** (2 / dim) * np.pi / (dim * gamma(dim / 2)) ** (
                    2 / dim) * chi2_value / eps_ESS ** 2
        marginal_ESS = np.empty((dim, ))
        min_marginal_ESS = np.empty((dim,))
        for j in range(dim):
            marginal_ESS[j] = nsamples * Omega[j,j] / Sigma[j,j]
            min_marginal_ESS[j] = 4 * norm.ppf(alpha_ESS/2)**2 / eps_ESS**2

        print('Univariate Effective Sample Size in each dimension:')
        for j in range(dim):
            print('Dimension {}: ESS = {}, minimum ESS recommended = {}'.
                  format(j+1, marginal_ESS[j], min_marginal_ESS[j]))
        #print('\nMultivariate Effective Sample Size:')
        #print('Multivariate ESS = {}, minimum ESS recommended = {}'.format(joint_ESS, min_joint_ESS))

        # Computation of the autocorrelation time in each dimension
        #def auto_window(taus, c):    # Automated windowing procedure following Sokal (1989)
        #    m = np.arange(len(taus)) < c * taus
        #    if np.any(m):
        #        return np.argmin(m)
        #    return len(taus) - 1
        #autocorrelation_time = []
        #for j in range(samples.shape[1]):
        #    x = samples[:, j] - np.mean(samples[:, j])
        #    f = np.correlate(x, x, mode="full") / np.dot(x, x)
        #    maxlags = len(x) - 1
        #    taus = np.arange(-maxlags, maxlags + 1)
        #    f = f[len(x) - 1 - maxlags:len(x) + maxlags]
        #    window = auto_window(taus, c=5.)
        #    autocorrelation_time.append(taus[window])
        #print('Autocorrelation time in each dimension (for nsamples = ):')
        #for j in range(dim):
        #    print('Dimension {}: autocorrelation time = {}'.format(j+1, autocorrelation_time[j]))

        # Output plots
        if graphics:
            if dim >= 5:
                print('No graphics when dim >= 5')
            else:
                if figsize is None:
                    figsize = (20, 4 * dim)
                fig, ax = plt.subplots(nrows=dim, ncols=3, figsize=figsize)
                for j in range(samples.shape[1]):
                    ax[j, 0].plot(np.arange(nsamples), samples[:, j])
                    ax[j, 0].set_title('chain - parameter # {}'.format(j+1))
                    ax[j, 1].plot(np.arange(nsamples), np.cumsum(samples[:, j])/np.arange(nsamples))
                    ax[j, 1].set_title('parameter convergence')
                    ax[j, 2].acorr(samples[:, j] - np.mean(samples[:, j]), maxlags=40, normed=True)
                    ax[j, 2].set_title('correlation between samples')
                plt.show(fig)

    elif len(samples.chain) == 3:
        print('No diagnostics for various chains of MCMC are currently supported. \n')

    else:
        return ValueError('Wrong dimensions in samples.')


def resample(samples, weights, method='multinomial', size=None):
    nsamples = samples.shape[0]
    if size is None:
        size = nsamples
    if method == 'multinomial':
        multinomial_run = np.random.multinomial(size, weights, size=1)[0]
        idx = list()
        for j in range(nsamples):
            if multinomial_run[j] > 0:
                idx.extend([j for _ in range(multinomial_run[j])])
        output = samples[idx, :]
        return output
    else:
        raise ValueError('Exit code: Current available method: multinomial')


@contextmanager
def suppress_stdout():
    """ A function to suppress output"""
    with open(os.devnull, "w") as devnull:
        old_stdout = sys.stdout
        sys.stdout = devnull
        try:
            yield
        finally:
            sys.stdout = old_stdout


def check_input_dims(x):
    if not isinstance(x, np.ndarray):
        try:
            x = np.array(x)
        except:
            raise TypeError('Input should be provided as a nested list of 2d ndarray of shape (nsamples, dimension).')
    if len(x.shape) != 2:
        raise TypeError('Input should be provided as a nested list of 2d ndarray of shape (nsamples, dimension).')
    return x


def recursive_update_mean_covariance(n, new_sample, previous_mean, previous_covariance=None):
    """ Iterative formula to compute a new mean, covariance based on previous ones and new sample.
     n is the number of samples used to compute the current mean """
    new_mean = (n - 1) / n * previous_mean + 1 / n * new_sample
    if previous_covariance is None:
        return new_mean
    dim = new_sample.size
    if n == 1:
        new_covariance = np.zeros((dim, dim))
    else:
        delta_n = (new_sample - previous_mean).reshape((dim, 1))
        new_covariance = (n - 2) / (n - 1) * previous_covariance + 1 / n * np.matmul(delta_n, delta_n.T)
    return new_mean, new_covariance<|MERGE_RESOLUTION|>--- conflicted
+++ resolved
@@ -147,7 +147,6 @@
 
     return centroid, volume
 
-
 def correlation_distortion(marginal, params, rho_norm):
 
     """
@@ -156,13 +155,19 @@
             A function to solve the double integral equation in order to evaluate the modified correlation
             matrix in the standard normal space given the correlation matrix in the original space. This is achieved
             by a quadratic two-dimensional Gauss-Legendre integration.
+            This function is a part of the ERADIST code that can be found in:
+            https://www.era.bgu.tum.de/en/software/
+
         Input:
             :param marginal: marginal distributions
             :type marginal: list
+
             :param params: marginal distribution parameters.
             :type params: list
+
             :param rho_norm: Correlation at standard normal space.
             :type rho_norm: ndarray
+
         Output:
             :return rho: Distorted correlation
             :rtype rho: ndarray
@@ -203,8 +208,8 @@
             if not (np.isfinite(mj[0]) and np.isfinite(mj[1])):
                 raise RuntimeError("UQpy: The marginal distributions need to have finite mean and variance.")
 
-            tmp_f_xi = ((i_cdf_j(stats.norm.cdf(xi[:, np.newaxis]), params[j]) - mj[0]) / np.sqrt(mj[1]))
-            tmp_f_eta = ((i_cdf_i(stats.norm.cdf(eta[:, np.newaxis]), params[i]) - mi[0]) / np.sqrt(mi[1]))
+            tmp_f_xi = ((i_cdf_j(stats.norm.cdf(xi), params[j]) - mj[0]) / np.sqrt(mj[1]))
+            tmp_f_eta = ((i_cdf_i(stats.norm.cdf(eta), params[i]) - mi[0]) / np.sqrt(mi[1]))
             coef = tmp_f_xi * tmp_f_eta * w2d
 
             rho[i, j] = np.sum(coef * bi_variate_normal_pdf(xi, eta, rho_norm[i, j]))
@@ -534,6 +539,8 @@
 
     """
         Description: A function to transform the autocorrelation function to a power spectrum
+
+
         Input:
             :param r: Autocorrelation function of the signal
             :param w: Array of frequency discretizations
@@ -544,7 +551,6 @@
             :rtype: ndarray
 
     """
-
     dt = t[1] - t[0]
     fac = np.ones(len(t))
     fac[1: len(t) - 1: 2] = 4
@@ -592,20 +598,13 @@
     return hessian
 
 
-<<<<<<< HEAD
-def MCMC_diagnostics(samples=None, sampling_outputs=None, eps_ESS=0.05, alpha_ESS=0.05,
-                     graphics=False, figsize=None):
-=======
 def IS_diagnostics(sampling_outputs=None, weights=None, graphics=False, figsize=(8, 3), ):
->>>>>>> 1cb0faf3
 
     """
          Input:
              :param sampling_outputs: output object of a sampling method
              :type sampling_outputs: object of class MCMC or IS
 
-<<<<<<< HEAD
-=======
              :param weights: output weights of IS (alternative to giving sampling_outputs for IS)
              :type weights: ndarray
 
@@ -646,7 +645,6 @@
              :param sampling_outputs: output object of a sampling method
              :type sampling_outputs: object of class MCMC or IS
 
->>>>>>> 1cb0faf3
              :param samples: output samples of a sampling method (alternative to giving sampling_outputs for MCMC)
              :type samples: ndarray
 
