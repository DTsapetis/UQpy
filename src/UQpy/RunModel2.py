import os
import subprocess
import pathlib
import re
import shlex
<<<<<<< HEAD
import datetime
=======
import collections
import numpy as np
>>>>>>> e443dfca


class RunModel2:
    """
    Run a computational model at specified sample points.

    This class is the interface between UQpy and models. If the model is in python, UQpy can interface with the model
    without the need for an input file. In this case, UQpy imports the model module and executes the model object.


    """

    def __init__(self, samples=None, model_script=None, model_object_name=None,
                 input_template=None, var_names=None, output_script=None, output_object_name=None,
                 ntasks=1, cores_per_task=1, nodes=1, resume=False, verbose=True):
        """
        Check input and call appropriate functions in the workflow depending on ntasks and input_template

        :param samples: Samples to be passed as inputs to the model
        :param model_script: The filename of the script which contains commands to execute the model
        :param model_object_name: The name of the function or class which executes the model
        :param input_template: The name of the template input file which will be used to generate input files for each
        run of the model. Refer documentation for more details.
        :param var_names: A list containing the names of the variables which are present in the template input files
        :param output_script: The filename of the script which contains the commands to process the output
        :param output_object_name: The name of the function or class which has the output values. If the object is a
        class, the output must be saved as self.qoi
        :param ntasks: Number of tasks to be run in parallel
        :param cores_per_task: Number of cores to be used by each task
        :param nodes: On MARCC, each node has 24 cores_per_task. Specify the number of nodes if more than one node is
        required.
        """

        # Check if samples are provided
        if samples is None:
            raise ValueError('Samples must be provided as input to RunModel.')
        else:
            self.samples = samples
            self.nsim = len(self.samples)  # This assumes that the number of rows is the number of simulations.
<<<<<<< HEAD

            # TODO: Make it clear if numpy arrays or lists can be passed as samples
            # TODO: Raise a warning if the shape is not defined clearly
            # TODO: Check if fire is installed
            # TODO: Support verbose options - print messages only if verbose is true
=======
>>>>>>> e443dfca
        # Input related
        self.input_template = input_template
        self.var_names = var_names
        # Check if var_names is a list of strings
        if self._is_list_of_strings(self.var_names):
            self.n_vars = len(self.var_names)
        else:
            raise ValueError("Variable names should be passed as a list of strings.")

        # Model related
        # TODO: Check if model_script is full path or not. Make sure it works in both cases.
        # TODO: Create folders for each model evaluation
        # Check if the model script is a python script
        model_extension = pathlib.Path(model_script).suffix
        if model_extension == '.py':
            self.model_script = model_script
        else:
            raise ValueError("The model script must be the name of a python script, with extension '.py'.")
        # Save the model object name
        self.model_object_name = model_object_name
        # Save option for resuming parallel execution
        self.resume = resume

        # Output related
        self.output_script = output_script
        self.output_object_name = output_object_name
        # Initialize a list of nsim empty lists. The ith empty list will hold the qoi of the ith simulation.
        self.qoi_list = [[] for i in range(self.nsim)]

        # Number of tasks
        self.ntasks = ntasks
        # Number of cores_per_task
        self.cores_per_task = cores_per_task
        # Number of nodes
        self.nodes = nodes

        # Check if there is a template input file or not and execute the appropriate function
        if self.input_template is not None:  # If there is a template input file
            # Check if it is a file and is readable
            assert os.path.isfile(self.input_template) and os.access(self.input_template, os.R_OK), \
                "File {} doesn't exist or isn't readable".format(self.input_template)
            # Read in the text from the template file
            with open(self.input_template, 'r') as f:
                self.template_text = str(f.read())

            # Import the output script
            self.output_module = __import__(self.output_script[:-3])
            # Run function which checks if the output module has the output object
            self._check_output_module()

            # Run the serial execution or parallel execution depending on ntasks
            if self.ntasks == 1:
                self._serial_execution()
            else:
                self._parallel_execution()

        else:  # If there is no template input file supplied
            # Import the python module
            self.python_model = __import__(self.model_script[:-3])
            # Run function which checks if the python model has the model object
            self._check_python_model()

            # Run the serial execution or parallel execution depending on ntasks
            if self.ntasks == 1:
                self._serial_python_execution()
            else:
                self._parallel_python_execution()

    ####################################################################################################################
    def _serial_execution(self):
        """
        Perform serial execution of the model when there is a template input file
        :return:
        """
        print('\nPerforming serial execution of the model with template input.\n')
        # Loop over the number of simulations, executing the model once per loop
        for i in range(self.nsim):
            # Call the input function
            self._input_serial(i)

            # Execute the model
            self._execute_serial(i)

            # Call the output function
            self._output_serial(i)

    ####################################################################################################################
    def _parallel_execution(self):
        """
        Execute the model in parallel when there is a template input file
        :return:
        """
        print('\nPerforming parallel execution of the model with template input.\n')
        # Call the input function
        print('\nCreating inputs in parallel execution of the model with template input.\n')
        self._input_parallel()

        # Execute the model
        print('\nExecuting the model in parallel with template input.\n')
        self._execute_parallel()

        # Call the output function
        print('\nCollecting outputs in parallel execution of the model with template input.\n')
        for i in range(self.nsim):
            self._output_parallel(i)

    ####################################################################################################################
    def _serial_python_execution(self):
        """
        Execute the python model in serial when there is no template input file
        :return:
        """
        #TODO: Import the whole file not just the function, we may lose the supporting files
        print('\nPerforming serial execution of the model without template input.\n')
        # Run python model
        for i in range(self.nsim):
            exec('from ' + self.model_script[:-3] + ' import ' + self.model_object_name)
            self.model_output = eval(self.model_object_name + '(self.samples[i])')
            if self.model_is_class:
                self.qoi_list[i] = self.model_output.qoi
            else:
                self.qoi_list[i] = self.model_output

    ####################################################################################################################
    def _parallel_python_execution(self):
        """
        Execute the python model in parallel when there is no template input file
        :return:
        """
        print('\nPerforming parallel execution of the model without template input.\n')
        # TODO: Run python model in parallel using multiprocess
        # self._serial_python_execution()
        import concurrent.futures
        # Try processes # Does not work - raises TypeError: can't pickle module objects
        # indices = range(self.nsim)
        # with concurrent.futures.ProcessPoolExecutor() as executor:
        #     for index, res in zip(indices, executor.map(self._run_parallel_python, self.samples)):
        #         self.qoi_list[index] = res

        # Try threads - this works but is slow
        with concurrent.futures.ThreadPoolExecutor(max_workers=self.ntasks) as executor:
            index = 0
            for sample in self.samples:
                res = {executor.submit(self._run_parallel_python, sample): index}
                for future in concurrent.futures.as_completed(res):
                    resnum = res[future]
                    try:
                        data = future.result()
                    except Exception as exc:
                        print('%r generated an exception: %s' % (resnum, exc))
                    else:
                        self.qoi_list[index] = data
                index += 1

        # from multiprocessing import Process
        # from multiprocessing import Queue
        #
        # # Initialize the parallel processing queue and processes
        # que = Queue()
        # jobs = [Process(target=self._run_parallel_python_chunked,
        #                 args=([self.samples[index*self.ntasks:(index+1)*self.ntasks-1]]))
        #         for index in range(self.ntasks)]
        # # Start the parallel processes.
        # for j in jobs:
        #     j.start()
        # for j in jobs:
        #     j.join()
        #
        # # Collect the results from the processes and sort them into the original sample order.
        # results = [que.get(j) for j in jobs]
        # for i in range(self.nsim):
        #     k = 0
        #     for j in results[i][0]:
        #         self.qoi_list[j] = results[i][1][k]
        #         k = k + 1

    def _run_parallel_python(self, sample):
        """
        Execute the python model in parallel
        :param sample: One sample point where the model has to be evaluated
        :return:
        """
        exec('from ' + self.model_script[:-3] + ' import ' + self.model_object_name)
        parallel_output = eval(self.model_object_name + '(sample)')
        if self.model_is_class:
            par_res = parallel_output.qoi
        else:
            par_res = parallel_output

        return par_res

    def _run_parallel_python_chunked(self, some_samples):
        par_res = [[] for i in range(some_samples.shape[0])]
        for i in range(some_samples.shape[0]):
            exec('from ' + self.model_script[:-3] + ' import ' + self.model_object_name)
            parallel_output = eval(self.model_object_name + '(some_samples[i])')
            if self.model_is_class:
                par_res[i] = parallel_output.qoi
            else:
                par_res[i] = parallel_output

        return par_res



    ####################################################################################################################
    def _input_serial(self, index):
        """
        Create one input file using the template and attach the index to the filename
        :param index: The simulation number
        :return:
        """
        # Create new text to write to file
        self.new_text = self._find_and_replace_var_names_with_values(var_names=self.var_names,
                                                                     samples=self.samples[index],
                                                                     template_text=self.template_text,
                                                                     index=index,
                                                                     user_format='{:.4E}')
        # Write the new text to the input file
        self._create_input_files(file_name=self.input_template, num=index + 1, text=self.new_text,
                                 new_folder='InputFiles')

    def _execute_serial(self, index):
        """
        Execute the model once using the input file of index number
        :param index: The simulation number
        :return:
        """
        self.model_command = (["python3", str(self.model_script), str(index)])
        subprocess.run(self.model_command)

    def _output_serial(self, index):
        """
        Execute the output script, obtain the output qoi and save it in qoi_list
        :param index: The simulation number
        :return:
        """
        # Run output module
        exec('from ' + self.output_script[:-3] + ' import ' + self.output_object_name)
        self.model_output = eval(self.output_object_name + '(index)')
        if self.output_is_class:
            self.qoi_list[index] = self.model_output.qoi
        else:
            self.qoi_list[index] = self.model_output

    def _input_parallel(self):
        """
        Create all the input files required
        :return:
        """
        # Loop over the number of samples and create input files in a folder in current directory
        for i in range(self.nsim):
            # Create new text to write to file
            new_text = self._find_and_replace_var_names_with_values(var_names=self.var_names,
                                                                    samples=self.samples[i],
                                                                    template_text=self.template_text,
                                                                    index=i,
                                                                    user_format='{:.4E}')
            # Write the new text to the input file
            self._create_input_files(file_name=self.input_template, num=i + 1, text=new_text,
                                     new_folder='InputFiles')
        print('Created ' + str(self.nsim) + ' input files in the directory ./InputFiles. \n')

    def _execute_parallel(self):
        """
        Build the command string and execute the model in parallel using subprocess and gnu parallel
        :return:
        """
        # Check if logs folder exists, if not, create it
        if not os.path.exists("logs"):
            os.makedirs("logs")
        # If the user sets resume=True, do not delete log file. Else, delete logfile before running
        if self.resume is False:
            try:
                os.remove("logs/runtask.log")
            except OSError:
                pass
        self.parallel_string = "parallel --delay 0.2 --joblog logs/runtask.log --resume -j " + str(self.ntasks)
        self.model_command_string = (self.parallel_string + " 'python3 -u " + str(self.model_script) +
                                     "' {1} ::: {0.." + str(self.nsim - 1) + "}")
        # print(self.model_command_string)

        # self.model_command = shlex.split(self.model_command_string)
        # TODO: Identify why using shlex does not work and get rid of shell=True if possible
        # print(self.model_command)

        # self.model_command = (["parallel", "--delay", "0.2", "--joblog", "logs/runtask.log",
        #                       "--resume", "-j", str(self.ntasks), "'python3 -u " + str(self.model_script) +
        #                        "'", "{1} ::: {1.."+str(self.nsim)+"}"])
        # print(self.model_command)

        # subprocess.run(self.model_command)
        subprocess.run(self.model_command_string, shell=True)

    def _output_parallel(self, index):
        """
        Extract output from parallel execution
        :param index: The simulation number
        :return:
        """
        # TODO: Make this run in parallel if possible
        self._output_serial(index)

    ####################################################################################################################
    # Helper functions
    def _create_input_files(self, file_name, num, text, new_folder='InputFiles'):
        if not os.path.exists(new_folder):
            os.makedirs(new_folder)
        base_name = os.path.splitext(os.path.basename(file_name))
        new_name = os.path.join(new_folder, base_name[0] + "_" + str(num) + base_name[1])
        with open(new_name, 'w') as f:
            f.write(text)
        return

    def _find_and_replace_var_names_with_values(self, var_names, samples, template_text, index, user_format='{:.4E}'):
        # TODO: deal with cases which have both var1 and var11
        new_text = template_text
        for j in range(len(var_names)):
            string_regex = re.compile(r"<" + var_names[j] + r".*?>")
            count = 0
            for string in string_regex.findall(template_text):
                temp = string.replace(var_names[j], "samples["+str(j)+"]")
                temp = eval(temp[1:-1])
                if isinstance(temp, collections.Iterable):
                    temp = np.array(temp).flatten()
                    to_add = ''
                    for i in range(len(temp)-1):
                        to_add += str(temp[i]) + ', '
                    to_add += str(temp[-1])
                else:
                    to_add = str(temp)
                new_text = new_text[0:new_text.index(string)] + to_add \
                           + new_text[(new_text.index(string) + len(string)):]
                count += 1
            if index == 0:
                if count > 1:
                    print("Found " + str(count) + " instances of variable: '" + var_names[j] + "' in the input file.")
                else:
                    print("Found " + str(count) + " instance of variable: '" + var_names[j] + "' in the input file.")
        return new_text

    def _is_list_of_strings(self, lst):
        return bool(lst) and isinstance(lst, list) and all(isinstance(elem, str) for elem in lst)

    def _check_python_model(self):
        # Get the names of the classes and functions in the imported module
        import inspect
        class_list = []
        function_list = []
        for name, obj in inspect.getmembers(self.python_model):
            if inspect.isclass(obj):
                class_list.append(name)
            elif inspect.isfunction(obj):
                function_list.append(name)

        # There should be at least one class or function in the module - if not there, exit with error.
        if class_list is [] and function_list is []:
            raise ValueError(
                "A python model should be defined as a function or class in the script.")

        else:  # If there is at least one class or function in the module
            # If the model object name is not given as input and there is only one class or function,
            # take that class name or function name to run the model.
            if self.model_object_name is None and len(class_list) + len(function_list) == 1:
                if len(class_list) == 1:
                    self.model_object_name = class_list[0]
                elif len(function_list) == 1:
                    self.model_object_name = function_list[0]

            # If there is a model_object_name given, check if it is in the list.
            if self.model_object_name in class_list:
                print('The model class that will be run: ' + self.model_object_name)
                self.model_is_class = True
            elif self.model_object_name in function_list:
                print('The model function that will be run: ' + self.model_object_name)
                self.model_is_class = False
            else:
                if self.model_object_name is None:
                    raise ValueError("There are more than one objects in the module. Specify the name of the function "
                                     "or class which has to be executed.")
                else:
                    print('You specified the model object name as: ' + str(self.model_object_name))
                    raise ValueError("The file does not contain an object which was specified as the model.")

    def _check_output_module(self):
        # Get the names of the classes and functions in the imported module
        import inspect
        class_list = []
        function_list = []
        for name, obj in inspect.getmembers(self.output_module):
            if inspect.isclass(obj):
                class_list.append(name)
            elif inspect.isfunction(obj):
                function_list.append(name)

        # There should be at least one class or function in the module - if not there, exit with error.
        if class_list is [] and function_list is []:
            raise ValueError(
                "A python model should be defined as a function or class in the script.")

        else:  # If there is at least one class or function in the module
            # If the model object name is not given as input and there is only one class or function,
            # take that class name or function name to run the model.
            if self.output_object_name is None and len(class_list) + len(function_list) == 1:
                if len(class_list) == 1:
                    self.output_object_name = class_list[0]
                elif len(function_list) == 1:
                    self.output_object_name = function_list[0]

            # If there is a model_object_name given, check if it is in the list.
            if self.output_object_name in class_list:
                print('The output class that will be run: ' + self.output_object_name)
                self.output_is_class = True
            elif self.output_object_name in function_list:
                print('The output function that will be run: ' + self.output_object_name)
                self.output_is_class = False
            else:
                if self.output_object_name is None:
                    raise ValueError("There are more than one objects in the module. Specify the name of the function "
                                     "or class which has to be executed.")
                else:
                    print('You specified the output object name as: ' + str(self.output_object_name))
                    raise ValueError("The file does not contain an object which was specified as the output processor.")

    ####################################################################################################################
    # Unused functions
    def _collect_output(self, qoi_list, qoi_output, pos):
        qoi_list[pos] = qoi_output
        return qoi_list

    # ####################################################################################################################
    # # Functions related to running the model - generate input, run the model, and collect the output
    # def _input(self):
    #     if self.input_template is not None:
    #
    #         print('Here - template input file present!')
    #
    #         # Check if var_names is a list of strings
    #         if self._is_list_of_strings(self.var_names):
    #             # self.var_names = self.var_names
    #             self.n_vars = len(self.var_names)
    #         else:
    #             raise ValueError("Variable names should be passed as a list of strings.")
    #
    #         with open(self.input_template, 'r') as f:
    #             self.template_text = str(f.read())
    #
    #         # Loop over the number of samples and create input files in a folder in current directory
    #         print()
    #         for i in range(self.nsim):
    #             # print('The samples being sent are: ' + str(self.samples[i]))
    #
    #             # Create new text to write to file
    #             self.new_text = self._find_and_replace_var_names_with_values(var_names=self.var_names,
    #                                                                          samples=self.samples[i],
    #                                                                          template_text=self.template_text,
    #                                                                          index=i,
    #                                                                          user_format='{:.4E}')
    #             # Write the new text to the input file
    #             self._create_input_files(file_name=self.input_template, num=i + 1, text=self.new_text,
    #                                      new_folder='InputFiles')
    #         print('Created ' + str(self.nsim) + ' input files in the directory ./InputFiles. \n')
    #
    #
    #     else:  # If there is no template input file
    #
    #         print('\nHere - no template input file!\n')
    #
    #         # Import the python module
    #         self.python_model = __import__(self.model_script[:-3])
    #         # Get the names of the classes in the imported module
    #         import inspect
    #         class_list = []
    #         for name, obj in inspect.getmembers(self.python_model):
    #             if inspect.isclass(obj):
    #                 class_list.append(name)
    #
    #         # There should be at least one class in the module - if not there, exit with error.
    #         if class_list is []:
    #             raise ValueError("The python model should be defined as a class. Refer documentation for details.")
    #
    #         else:  # If there is at least one class in the module
    #             # If the model class name is not given as input and there is only one class, take that class name to
    #             # run the model.
    #             if self.model_object_name is None and len(class_list) == 1:
    #                 self.model_object_name = class_list[0]
    #
    #             # If there is a model_object_name given, check if it is in the list.
    #             if self.model_object_name in class_list:
    #                 print('The model that will be run: ' + self.model_object_name)
    #
    #             else:
    #                 print('You specified the model class name as: ' + str(self.model_object_name))
    #                 raise ValueError("The class name should be specified in the inputs.")
    #
    #
    # ####################################################################################################################
    # def _execute(self):
    #     if self.input_template is not None:
    #         # Create the command to run the model
    #         # Check if parallel processing is necessary or not. If not, build a command string without gnu parallel.
    #         if self.ntasks == 1:
    #             for i in range(self.nsim):
    #                 # self.model_command = (["python3", str(self.model_script), str(i)])
    #                 # subprocess.run(self.model_command)
    #                 self.model_command = ("python3 " + str(self.model_script) + ' ' + str(i + 1))
    #                 os.system(self.model_command)
    #         else:
    #             # self.model_command = ("parallel -j " + str(self.ntasks) + " 'python3 -u " + str(self.model_script) +
    #             #                       " {1} ::: {1.." + str(self.nsim) + "}' ")
    #             self.parallel_string = "parallel --delay 0.2 --joblog logs/runtask.log --resume -j " + str(
    #                 self.ntasks)
    #             #
    #             # self.srun_string = "srun "
    #
    #             self.model_command = ([self.parallel_string, " 'python3 -u " + str(self.model_script) +
    #                                    " {1} ::: {1.." + str(self.nsim) + "}'"])
    #     else:
    #         if self.ntasks == 1:
    #
    #             exec('from ' + self.model_script[:-3] + ' import ' + self.model_object_name)
    #             self.model_output = eval(self.model_object_name + '(self.samples)')
    #
    #             # print("\nThe model output is:")
    #             # print(self.model_output.model_output)
    #             #
    #             # print("\nThe qoi is:")
    #             # print(self.model_output.qoi)
    #
    #         else:
    #             self.model_command = ("parallel -j " + str(self.ntasks) + " 'python3 python_model." +
    #                                   str(self.model_object_name) + "(" + str(self.samples) + ")'")
    #
    #     # Run the model
    #     # subprocess.run(self.model_command)
    #     # out_temp = subprocess.getoutput(self.model_command)
    #     # out_temp = ast.literal_eval(subprocess.getoutput(self.model_command))
    #     # print(out_temp)
    #     # print(type(out_temp))
    #
    #     # print('The command passed to subprocess.run() is:')
    #     # print(self.model_command)
    #
    #     # command = "parallel 'python3 -u " + str(self.model_name) + " {1} ::: {1.." + str(self.nsim) + "}"
    #     # os.system(self.model_command)
    #     # subprocess.run(self.model_command)
    #
    # ####################################################################################################################
    # def _output(self):
    #
    #     if self.input_template is not None:
    #         if self.ntasks == 1:
    #             for i in range(self.nsim):
    #                 self.output_command = 'python3 ' + self.output_script + ' ' + str(i + 1)
    #                 qoi_temp = ast.literal_eval(subprocess.getoutput(self.output_command))
    #                 print(qoi_temp)
    #                 print(type(qoi_temp))
    #                 self._collect_output(self.qoi_list, qoi_temp, i)
    #         # Create the command to process the output
    #     #     self.output_command = ("parallel -j " + str(self.ntasks) + " 'python3 -u " + str(self.output_script) +
    #     #                            " {1} ::: {1.." + str(self.nsim) + "}' ")
    #     else:
    #         self.output_command = ("parallel -j " + str(self.ntasks) + " 'python3 python_model." +
    #                                str(self.output_object_name) + "(" + str(self.samples) + ")'")
    #
    #     # subprocess.run(self.output_command)
    #
    #     # self._collect_output(self.qoi_list, qoi_output, pos)
    #     print()
    #     # print(self.qoi_list)

# if __name__ == "__main__":
#     RunModel2._input()<|MERGE_RESOLUTION|>--- conflicted
+++ resolved
@@ -3,12 +3,8 @@
 import pathlib
 import re
 import shlex
-<<<<<<< HEAD
-import datetime
-=======
 import collections
 import numpy as np
->>>>>>> e443dfca
 
 
 class RunModel2:
@@ -48,14 +44,11 @@
         else:
             self.samples = samples
             self.nsim = len(self.samples)  # This assumes that the number of rows is the number of simulations.
-<<<<<<< HEAD
 
             # TODO: Make it clear if numpy arrays or lists can be passed as samples
             # TODO: Raise a warning if the shape is not defined clearly
             # TODO: Check if fire is installed
             # TODO: Support verbose options - print messages only if verbose is true
-=======
->>>>>>> e443dfca
         # Input related
         self.input_template = input_template
         self.var_names = var_names
