# UQpy is distributed under the MIT license.
#
# Copyright (C) 2018  -- Michael D. Shields
#
# Permission is hereby granted, free of charge, to any person obtaining a copy of this software and associated
# documentation files (the "Software"), to deal in the Software without restriction, including without limitation the
# rights to use, copy, modify, merge, publish, distribute, sublicense, and/or sell copies of the Software, and to permit
# persons to whom the Software is furnished to do so, subject to the following conditions:
#
# The above copyright notice and this permission notice shall be included in all copies or substantial portions of the
# Software.
#
# THE SOFTWARE IS PROVIDED "AS IS", WITHOUT WARRANTY OF ANY KIND, EXPRESS OR IMPLIED, INCLUDING BUT NOT LIMITED TO THE
# WARRANTIES OF MERCHANTABILITY, FITNESS FOR A PARTICULAR PURPOSE AND NON-INFRINGEMENT. IN NO EVENT SHALL THE AUTHORS OR
# COPYRIGHT HOLDERS BE LIABLE FOR ANY CLAIM, DAMAGES OR OTHER LIABILITY, WHETHER IN AN ACTION OF CONTRACT, TORT OR
# OTHERWISE, ARISING FROM, OUT OF OR IN CONNECTION WITH THE SOFTWARE OR THE USE OR OTHER DEALINGS IN THE SOFTWARE.

"""This module contains functionality for all the sampling methods supported in UQpy."""

import copy
from scipy.spatial.distance import pdist
from scipy.stats import multivariate_normal
import random
from UQpy.Distributions import *
from UQpy.Utilities import *
from os import sys
from functools import partial
import warnings


########################################################################################################################
########################################################################################################################
#                                         Monte Carlo Simulation
########################################################################################################################


class MCS:
    """
        Description:

            Perform Monte Carlo sampling (MCS) of independent random variables from a user-specified probability
            distribution using inverse transform method.

        Input:
            :param dist_name: A string or string list containing the names of the distributions of the random variables.
            Distribution names must match those in the Distributions module.
            If the distribution does not match one from the Distributions module, the user must provide a custom
            distribution file with name dist_name.py. See documentation for the Distributions module. The length of the
            list must equal the dimension of the random vector.
            :type dist_name: string or string list

            :param dist_params: Parameters of the distribution.
            Parameters for each random variable are defined as ndarrays.
            Each item in the list, dist_params[i], specifies the parameters for the corresponding distribution,
            dist_name[i]. Relevant parameters for each distribution can be found in the documentation for the
            Distributions module.
            :type dist_params: ndarray or list

            :param nsamples: Number of samples to generate.
            No Default Value: nsamples must be prescribed.
            :type nsamples: int

            :param var_names: names of variables
            :type var_names: list of strings

            :param verbose: A boolean declaring whether to write text to the terminal.
            :type verbose: bool

        Output:
            :return: MCS.samples: Set of generated samples
            :rtype: MCS.samples: ndarray of dimension (nsamples, ndim)

            :return: MCS.samplesU01: If the Distribution object has a .cdf method, MCS also returns the samples in the
            Uniform(0,1) hypercube.
            :rtype: MCS.samplesU01: ndarray of dimension(nsamples, ndim)

    """

    # Authors: Dimitris G.Giovanis
    # Last Modified: 11/25/2019 by Michael D. Shields

    def __init__(self, dist_name=None, dist_params=None, nsamples=None, var_names=None, verbose=False):

        # No need to do other checks as they will be done within Distributions.py
        self.dist_name = dist_name
        self.dist_params = dist_params
        self.var_names = var_names
        self.verbose = verbose
        self.nsamples = nsamples
        if self.verbose:
            print('UQpy: MCS object created.')

        self.samples = None
        self.samplesU01 = None

        if nsamples is not None:
            self.sample(nsamples)

    def sample(self, nsamples):
        self.nsamples = nsamples
        if nsamples is None:
            raise ValueError('UQpy error: nsamples must be defined.')
        if not isinstance(nsamples, int):
            raise ValueError('UQpy error: nsamples must be integer valued.')

        if self.verbose:
            print('UQpy: Running Monte Carlo Sampling...')

        samples_new = Distribution(dist_name=self.dist_name).rvs(params=self.dist_params, nsamples=nsamples)

        att = (hasattr(Distribution(dist_name=self.dist_name[i]), 'cdf') for i in range(samples_new.shape[1]))
        if all(att):
            samplesU01_new = np.zeros_like(samples_new)
            for i in range(samples_new.shape[1]):
                samplesU01_new[:, i] = Distribution(dist_name=
                                                    self.dist_name[i]).cdf(x=np.atleast_2d(samples_new[:, i]),
                                                    params=self.dist_params[i])

        # Shape the arrays as (1,n) if nsamples=1, and (n,1) if nsamples=n
        if len(samples_new.shape) == 1:
            if self.nsamples == 1:
                samples_new = samples_new.reshape((1, -1))
            else:
                samples_new = samples_new.reshape((-1, 1))

        if len(samplesU01_new.shape) == 1:
            if self.nsamples == 1:
                samplesU01_new = samplesU01_new.reshape((1, -1))
            else:
                samplesU01_new = samplesU01_new.reshape((-1, 1))

        # If self.samples/self.samplesU01 already has existing samples/samplesU01,
        # append the new samples to the existing attribute.
        if self.samples is None:
            self.samples = samples_new
        else:
            self.samples = np.concatenate([self.samples, samples_new], axis=0)

        if self.samplesU01 is None:
            self.samplesU01 = samplesU01_new
        else:
            self.samplesU01 = np.concatenate([self.samplesU01, samplesU01_new], axis=0)

        if self.verbose:
            print('UQpy: Monte Carlo Sampling Complete.')

########################################################################################################################
########################################################################################################################
#                                         Latin hypercube sampling  (LHS)
########################################################################################################################

class LHS:
    """
        Description:

            A class that creates a Latin Hypercube Design for experiments. Samples on hypercube [0, 1]^n  and on the
            parameter space are generated.

        Input:
            :param dimension: A scalar value defining the dimension of the random variables.
                              If dimension is not provided then dimension is equal to the length of the dist_name.
            :type dimension: int

            :param dist_name: A list containing the names of the distributions of the random variables.
                              Distribution names must match those in the Distributions module.
                              If the distribution does not match one from the Distributions module, the user must
                              provide custom_dist.py.
                              The length of the string must be 1 (if all distributions are the same) or equal to
                              dimension.
            :type dist_name: string list

            :param dist_params: Parameters of the distribution.
                                Parameters for each random variable are defined as ndarrays.
                                Each item in the list, dist_params[i], specifies the parameters for the corresponding
                                distribution, dist[i].
            :type dist_params: list

            param: distribution: An object list containing the distributions of the random variables.
                                 Each item in the list is an object of the Distribution class (see Distributions.py).
                                 The list has length equal to dimension.
            :type distribution: list

            :param lhs_criterion: The criterion for generating sample points
                                  Options:
                                        1. 'random' - completely random \n
                                        2. 'centered' - points only at the centre \n
                                        3. 'maximin' - maximising the minimum distance between points \n
                                        4. 'correlate' - minimizing the correlation between the points \n
                                  Default: 'random'
            :type lhs_criterion: str

            :param lhs_metric: The distance metric to use. Supported metrics are:
                               'braycurtis', 'canberra', 'chebyshev', 'cityblock', 'correlation', 'cosine', 'dice',
                               'euclidean', 'hamming', 'jaccard', 'kulsinski', 'mahalanobis', 'matching', 'minkowski',
                               'rogerstanimoto', 'russellrao', 'seuclidean', 'sokalmichener', 'sokalsneath',
                               'sqeuclidean', 'yule'.
                                Default: 'euclidean'.
            :type lhs_metric: str

            :param lhs_iter: The number of iteration to run. Required only for maximin, correlate and criterion.
                             Default: 100
            :type lhs_iter: int

            :param nsamples: Number of samples to generate.
                             No Default Value: nsamples must be prescribed.
            :type nsamples: int

        Output:
            :return: LHS.samples: Set of LHS samples
            :rtype: LHS.samples: ndarray

            :return: LHS.samplesU01: Set of uniform LHS samples on [0, 1]^dimension.
            :rtype: LHS.samplesU01: ndarray.

    """

    # Created by: Lohit Vandanapu
    # Last modified: 6/20/2018 by Dimitris G. Giovanis

    def __init__(self, dist_name=None, dist_params=None, lhs_criterion='random', lhs_metric='euclidean',
                 lhs_iter=100, var_names = None, nsamples=None, verbose=False):

        self.nsamples = nsamples
        self.dist_name = dist_name
        self.dist_params = dist_params
        self.dimension = len(self.dist_name)
        self.lhs_criterion = lhs_criterion
        self.lhs_metric = lhs_metric
        self.lhs_iter = lhs_iter
        self.init_lhs()
        self.var_names = var_names

        self.distribution = [None] * self.dimension
        for i in range(self.dimension):
            self.distribution[i] = Distribution(dist_name=self.dist_name[i])

        self.samplesU01, self.samples = self.run_lhs()

    def run_lhs(self):

        cut = np.linspace(0, 1, self.nsamples + 1)
        a = cut[:self.nsamples]
        b = cut[1:self.nsamples + 1]

        samples = self._samples(a, b)

        samples_u_to_x = np.zeros_like(samples)
        for j in range(samples.shape[1]):
            i_cdf = self.distribution[j].icdf
            samples_u_to_x[:, j] = i_cdf(samples[:, j], self.dist_params[j])

        print('Successful execution of LHS design..')
        return samples, samples_u_to_x

    def _samples(self, a, b):

        if self.lhs_criterion == 'random':
            return self._random(a, b)
        elif self.lhs_criterion == 'centered':
            return self._centered(a, b)
        elif self.lhs_criterion == 'maximin':
            return self._max_min(a, b)
        elif self.lhs_criterion == 'correlate':
            return self._correlate(a, b)

    def _random(self, a, b):
        u = np.random.rand(self.nsamples, self.dimension)
        samples = np.zeros_like(u)

        for i in range(self.dimension):
            samples[:, i] = u[:, i] * (b - a) + a

        for j in range(self.dimension):
            order = np.random.permutation(self.nsamples)
            samples[:, j] = samples[order, j]

        return samples

    def _centered(self, a, b):

        samples = np.zeros([self.nsamples, self.dimension])
        centers = (a + b) / 2

        for i in range(self.dimension):
            samples[:, i] = np.random.permutation(centers)

        return samples

    def _max_min(self, a, b):

        max_min_dist = 0
        samples = self._random(a, b)
        for _ in range(self.lhs_iter):
            samples_try = self._random(a, b)
            d = pdist(samples_try, metric=self.lhs_metric)
            if max_min_dist < np.min(d):
                max_min_dist = np.min(d)
                samples = copy.deepcopy(samples_try)

        print('Achieved max_min distance of ', max_min_dist)

        return samples

    def _correlate(self, a, b):

        min_corr = np.inf
        samples = self._random(a, b)
        for _ in range(self.lhs_iter):
            samples_try = self._random(a, b)
            r = np.corrcoef(np.transpose(samples_try))
            np.fill_diagonal(r, 1)
            r1 = r[r != 1]
            if np.max(np.abs(r1)) < min_corr:
                min_corr = np.max(np.abs(r1))
                samples = copy.deepcopy(samples_try)

        print('Achieved minimum correlation of ', min_corr)

        return samples

    ################################################################################################################
    # Latin hypercube checks.
    # Necessary parameters:  1. Probability distribution, 2. Probability distribution parameters
    # Optional: number of samples (default 100), criterion, metric, iterations

    def init_lhs(self):

        # Ensure that the number of samples is defined
        if self.nsamples is None:
            raise NotImplementedError("Exit code: Number of samples not defined.")

        # Check the dimension
        if self.dimension is None:
            self.dimension = len(self.dist_name)

        # Ensure that distribution parameters are assigned
        if self.dist_params is None:
            raise NotImplementedError("Exit code: Distribution parameters not defined.")

        # Check dist_params
        if type(self.dist_params).__name__ != 'list':
            self.dist_params = [self.dist_params]
        if len(self.dist_params) == 1 and self.dimension != 1:
            self.dist_params = self.dist_params * self.dimension
        elif len(self.dist_params) != self.dimension:
            raise NotImplementedError("Length of dist_params list should be 1 or equal to dimension.")

        # Check for dimensional consistency
        if len(self.dist_name) != len(self.dist_params):
            raise NotImplementedError("Exit code: Incompatible dimensions.")

        if self.lhs_criterion is None:
            self.lhs_criterion = 'random'
        else:
            if self.lhs_criterion not in ['random', 'centered', 'maximin', 'correlate']:
                raise NotImplementedError("Exit code: Supported lhs criteria: 'random', 'centered', 'maximin', "
                                          "'correlate'.")

        if self.lhs_metric is None:
            self.lhs_metric = 'euclidean'
        else:
            if self.lhs_metric not in ['braycurtis', 'canberra', 'chebyshev', 'cityblock', 'correlation', 'cosine',
                                       'dice', 'euclidean', 'hamming', 'jaccard', 'kulsinski', 'mahalanobis',
                                       'matching', 'minkowski', 'rogerstanimoto', 'russellrao', 'seuclidean',
                                       'sokalmichener', 'sokalsneath', 'sqeuclidean']:
                raise NotImplementedError("Exit code: Supported lhs distances: 'braycurtis', 'canberra', 'chebyshev', "
                                          "'cityblock',"
                                          " 'correlation', 'cosine','dice', 'euclidean', 'hamming', 'jaccard', "
                                          "'kulsinski', 'mahalanobis', 'matching', 'minkowski', 'rogerstanimoto',"
                                          "'russellrao', 'seuclidean','sokalmichener', 'sokalsneath', 'sqeuclidean'.")

        if self.lhs_iter is None or self.lhs_iter == 0:
            self.lhs_iter = 1000
        elif self.lhs_iter is not None:
            self.lhs_iter = int(self.lhs_iter)


########################################################################################################################
########################################################################################################################
#                                         Stratified Sampling  (STS)
########################################################################################################################
class STS:
    """
        Description:

            Generate samples from an assigned probability density function using Stratified Sampling.

            References:
            M.D. Shields, K. Teferra, A. Hapij, and R.P. Daddazio, "Refined Stratified Sampling for efficient Monte
            Carlo based uncertainty quantification," Reliability Engineering and System Safety,vol.142, pp.310-325,2015.

        Input:
            :param dimension: A scalar value defining the dimension of target density function.
                              Default: Length of sts_design.
            :type dimension: int

            :param dist_name: A list containing the names of the distributions of the random variables.
                              Distribution names must match those in the Distributions module.
                              If the distribution does not match one from the Distributions module, the user must
                              provide custom_dist.py.
                              The length of the string must be 1 (if all distributions are the same) or equal to
                              dimension.
            :type dist_name: string list

            :param dist_params: Parameters of the distribution
                                Parameters for each random variable are defined as ndarrays.
                                Each item in the list, dist_params[i], specifies the parameters for the corresponding
                                distribution, dist[i].
            :type dist_params: list

            param: distribution: An object list containing the distributions of the random variables.
                                 Each item in the list is an object of the Distribution class (see Distributions.py).
                                 The list has length equal to dimension.
            :type distribution: list

            :param sts_design: Specifies the number of strata in each dimension
            :type sts_design: int list

            :param input_file: File path to input file specifying stratum origins and stratum widths.
                               Default: None.
            :type input_file: string

        Output:
            :return: STS.samples: Set of stratified samples.
            :rtype: STS.samples: ndarray

            :return: STS.samplesU01: Set of uniform stratified samples on [0, 1]^dimension
            :rtype: STS.samplesU01: ndarray

            :return: STS.strata: Instance of the class SampleMethods.Strata
            :rtype: STS.strata: ndarray

    """

    # Authors: Michael Shields
    # Last modified: 6/7/2018 by Dimitris Giovanis & Michael Shields

    def __init__(self, dimension=None, dist_name=None, dist_params=None, sts_design=None, input_file=None,
                 sts_criterion="random", stype='Rectangular', nsamples=None, n_iters=20):

        if dimension is None:
            self.dimension = len(dist_name)
        else:
            self.dimension = dimension
        self.stype = stype
        self.sts_design = sts_design
        self.input_file = input_file
        self.dist_name = dist_name
        self.dist_params = dist_params
        self.strata = None
        self.sts_criterion = sts_criterion
        self.nsamples = nsamples

        if self.stype == 'Voronoi':
            self.n_iters = n_iters


        self.distribution = [None] * self.dimension
        for i in range(self.dimension):
            self.distribution[i] = Distribution(self.dist_name[i])

        self.init_sts()
        if self.stype == 'Voronoi':
            self.run_sts()
        elif self.stype == 'Rectangular':
            self.samplesU01, self.samples = self.run_sts()

    def run_sts(self):

        if self.stype == 'Rectangular':
            samples = np.empty([self.strata.origins.shape[0], self.strata.origins.shape[1]], dtype=np.float32)
            samples_u_to_x = np.empty([self.strata.origins.shape[0], self.strata.origins.shape[1]], dtype=np.float32)
            for j in range(0, self.strata.origins.shape[1]):
                i_cdf = self.distribution[j].icdf
                if self.sts_criterion == "random":
                    for i in range(0, self.strata.origins.shape[0]):
                        samples[i, j] = np.random.uniform(self.strata.origins[i, j], self.strata.origins[i, j]
                                                          + self.strata.widths[i, j])
                elif self.sts_criterion == "centered":
                    for i in range(0, self.strata.origins.shape[0]):
                        samples[i, j] = self.strata.origins[i, j] + self.strata.widths[i, j] / 2.

                samples_u_to_x[:, j] = i_cdf(samples[:, j], self.dist_params[j])

            print('UQpy: Successful execution of STS design..')
            return samples, samples_u_to_x

        elif self.stype == 'Voronoi':
            from scipy.spatial import Voronoi
            from UQpy.Utilities import compute_Voronoi_centroid_volume, voronoi_unit_hypercube

            samples_init = np.random.rand(self.nsamples, self.dimension)

            for i in range(self.n_iters):
                x = self.in_hypercube(samples_init)

                self.strata = voronoi_unit_hypercube(samples_init)

                self.strata.centroids = []
                self.strata.weights = []
                for region in self.strata.bounded_regions:
                    vertices = self.strata.vertices[region + [region[0]], :]
                    centroid, volume = compute_Voronoi_centroid_volume(vertices)
                    self.strata.centroids.append(centroid[0, :])
                    self.strata.weights.append(volume)

                samples_init = np.asarray(self.strata.centroids)

            self.samplesU01 = self.strata.bounded_points

            self.samples = np.zeros(np.shape(self.samplesU01))
            for i in range(self.dimension):
                self.samples[:, i] = self.distribution[i].icdf(self.samplesU01[:, i], self.dist_params[i]).T

    def in_hypercube(self, samples):
        str_temp = 'np.logical_and('

        in_cube = True * self.nsamples
        for i in range(self.dimension):
            in_cube = np.logical_and(in_cube, np.logical_and(0 <= samples[:, i], samples[:, i] <= 1))

        return(in_cube)




    # def voronoi_centroid_volume(self, vertices):
    #
    #     from scipy.spatial import Delaunay, ConvexHull
    #
    #     T = Delaunay(vertices)
    #
    #     w = np.zeros((T.nsimplex, 1))
    #     cent = np.zeros((T.nsimplex, self.dimension))
    #     for i in range(T.nsimplex):
    #         ch = ConvexHull(T.points[T.simplices[i]])
    #         w[i] = ch.volume
    #         cent[i, :] = np.mean(T.points[T.simplices[i]], axis=0)
    #     V = np.sum(w)
    #     C = np.matmul(np.divide(w, V).T, cent)
    #
    #     return C, V

    def init_sts(self):

        # Check for dimensional consistency
        if self.dimension is None and self.sts_design is not None:
            self.dimension = len(self.sts_design)
        elif self.sts_design is not None:
            if self.dimension != len(self.sts_design):
                raise NotImplementedError("Exit code: Incompatible dimensions.")
        elif self.sts_design is None and self.dimension is None:
            raise NotImplementedError("Exit code: Dimension must be specified.")

        # Check dist_name
        if type(self.dist_name).__name__ != 'list':
            self.dist_name = [self.dist_name]
        if len(self.dist_name) == 1 and self.dimension != 1:
            self.dist_name = self.dist_name * self.dimension
        elif len(self.dist_name) != self.dimension:
            raise NotImplementedError("Length of i_cdf should be 1 or equal to dimension.")

        # Check dist_params
        if type(self.dist_params).__name__ != 'list':
            self.dist_params = [self.dist_params]
        if len(self.dist_params) == 1 and self.dimension != 1:
            self.dist_params = self.dist_params * self.dimension
        elif len(self.dist_params) != self.dimension:
            raise NotImplementedError("Length of dist_params list should be 1 or equal to dimension.")

        # Ensure that distribution parameters are assigned
        if self.dist_params is None:
            raise NotImplementedError("Exit code: Distribution parameters not defined.")

        if self.stype == 'Rectangular':
            if self.sts_design is None:
                if self.input_file is None:
                    raise NotImplementedError("Exit code: Stratum design is not defined.")
                else:
                    self.strata = Strata(input_file=self.input_file)
            else:
                if len(self.sts_design) != self.dimension:
                    raise NotImplementedError("Exit code: Incompatible dimensions in 'sts_design'.")
                else:
                    self.strata = Strata(n_strata=self.sts_design)

        # Check sampling criterion
        if self.sts_criterion not in ['random', 'centered']:
            raise NotImplementedError("Exit code: Supported sts criteria: 'random', 'centered'")

########################################################################################################################
########################################################################################################################
#                                         Class Strata
########################################################################################################################


class Strata:
    """
        Description:

            Define a rectilinear stratification of the n-dimensional unit hypercube [0, 1]^dimension with N strata.

        Input:
            :param n_strata: A list of dimension n defining the number of strata in each of the n dimensions
                            Creates an equal stratification with strata widths equal to 1/n_strata
                            The total number of strata, N, is the product of the terms of n_strata
                            Example -
                            n_strata = [2, 3, 2] creates a 3d stratification with:
                            2 strata in dimension 0 with stratum widths 1/2
                            3 strata in dimension 1 with stratum widths 1/3
                            2 strata in dimension 2 with stratum widths 1/2
            :type n_strata int list

            :param input_file: File path to input file specifying stratum origins and stratum widths.
                               Default: None
            :type input_file: string

        Output:
            :return origins: An array of dimension N x n specifying the origins of all strata
                            The origins of the strata are the coordinates of the stratum orthotope nearest the global
                            origin.
                            Example - A 2D stratification with 2 strata in each dimension
                            origins = [[0, 0]
                                      [0, 0.5]
                                      [0.5, 0]
                                      [0.5, 0.5]]
            :rtype origins: array

            :return widths: An array of dimension N x n specifying the widths of all strata in each dimension
                           Example - A 2D stratification with 2 strata in each dimension
                           widths = [[0.5, 0.5]
                                     [0.5, 0.5]
                                     [0.5, 0.5]
                                     [0.5, 0.5]]
            :rtype widths: ndarray

            :return weights: An array of dimension 1 x N containing sample weights.
                            Sample weights are equal to the product of the strata widths (i.e. they are equal to the
                            size of the strata in the [0, 1]^n space.
            :rtype weights: ndarray

    """

    def __init__(self, n_strata=None, input_file=None, origins=None, widths=None):

        self.input_file = input_file
        self.n_strata = n_strata
        self.origins = origins
        self.widths = widths

        # Read a stratified design from an input file.
        if self.n_strata is None:
            if self.input_file is None:
                if self.widths is None or self.origins is None:
                    sys.exit('Error: The strata are not fully defined. Must provide [n_strata], '
                             'input file, or [origins] and [widths].')

            else:
                # Read the strata from the specified input file
                # See documentation for input file formatting
                array_tmp = np.loadtxt(input_file)
                self.origins = array_tmp[:, 0:array_tmp.shape[1] // 2]
                self.widths = array_tmp[:, array_tmp.shape[1] // 2:]

                # Check to see that the strata are space-filling
                space_fill = np.sum(np.prod(self.widths, 1))
                if 1 - space_fill > 1e-5:
                    sys.exit('Error: The stratum design is not space-filling.')
                if 1 - space_fill < -1e-5:
                    sys.exit('Error: The stratum design is over-filling.')

        # Define a rectilinear stratification by specifying the number of strata in each dimension via nstrata
        else:
            self.origins = np.divide(self.fullfact(self.n_strata), self.n_strata)
            self.widths = np.divide(np.ones(self.origins.shape), self.n_strata)

        self.weights = np.prod(self.widths, axis=1)

    @staticmethod
    def fullfact(levels):

        """
            Description:

                Create a full-factorial design

                Note: This function has been modified from pyDOE, released under BSD License (3-Clause)
                Copyright (C) 2012 - 2013 - Michael Baudin
                Copyright (C) 2012 - Maria Christopoulou
                Copyright (C) 2010 - 2011 - INRIA - Michael Baudin
                Copyright (C) 2009 - Yann Collette
                Copyright (C) 2009 - CEA - Jean-Marc Martinez
                Original source code can be found at:
                https://pythonhosted.org/pyDOE/#
                or
                https://pypi.org/project/pyDOE/
                or
                https://github.com/tisimst/pyDOE/

            Input:
                :param levels: A list of integers that indicate the number of levels of each input design factor.
                :type levels: list

            Output:
                :return ff: Full-factorial design matrix.
                :rtype ff: ndarray

        """

        # Number of factors
        n_factors = len(levels)
        # Number of combinations
        n_comb = np.prod(levels)
        ff = np.zeros((n_comb, n_factors))

        level_repeat = 1
        range_repeat = np.prod(levels)
        for i in range(n_factors):
            range_repeat //= levels[i]
            lvl = []
            for j in range(levels[i]):
                lvl += [j] * level_repeat
            rng = lvl * range_repeat
            level_repeat *= levels[i]
            ff[:, i] = rng

        return ff


########################################################################################################################
########################################################################################################################
#                                         Refined Stratified Sampling (RSS)
########################################################################################################################


class RSS:
    """

        Description:

            Generate new samples using adaptive sampling methods, i.e. Refined Stratified Sampling and Gradient
            Enhanced Refined Stratified Sampling.

            References:
            Michael D. Shields, Kirubel Teferra, Adam Hapij and Raymond P. Daddazio, "Refined Stratified Sampling for
                efficient Monte Carlo based uncertainty quantification", Reliability Engineering & System Safety,
                ISSN: 0951-8320, Vol: 142, Page: 310-325, 2015.

            M. D. Shields, "Adaptive Monte Carlo analysis for strongly nonlinear stochastic systems",
                Reliability Engineering & System Safety, ISSN: 0951-8320, Vol: 175, Page: 207-224, 2018.
        Input:
            :param x: A class object, it should be generated using STS or RSS class.
            :type x: class

            :param model: Python model which is used to evaluate the function value
            :type model: str

            :param meta: A string specifying the method used to estimate the gradient.
                         Options: Delaunay, Kriging
            :type meta: str

            :param cell: A string specifying the stratification of sample domain.
                         Options: Rectangular and Voronoi
            :type cell: str

            :param nsamples: Final size of the samples.
            :type nsamples: int

            :param max_train_size: Minimum size of training data around new sample used to update surrogate.
                                   Default: nsamples
            :type max_train_size: int

            :param step_size: Step size to calculate the gradient using central difference. Only required if Delaunay is
                              used as surrogate approximation.
            :type step_size: float

            :param reg_model: Regression model used to estimate gradient by using kriging surrogate. Only required
                               if kriging is used as surrogate approximation.
            :type reg_model: str

            :param corr_model: Correlation model used to estimate gradient by using kriging surrogate. Only required
                               if kriging is used as surrogate approximation.
            :type corr_model: str

            :param corr_model_params: Correlation model parameters used to estimate hyperparamters for kriging
                                      surrogate.
            :type corr_model_params: ndarray

            :param n_opt: Number of times optimization problem is to be solved with different starting point.
                          Default: 1
            :type n_opt: int

        Output:
            :return: RSS.samples: Final/expanded samples.
            :rtype: RSS.samples: ndarray

            :return: RSS.values: Function value evaluated at the expanded samples.
            :rtype: RSS.values: ndarray

    """

    # Authors: Mohit S. Chauhan
    # Last modified: 12/03/2018 by Mohit S. Chauhan

    def __init__(self, sample_object=None, run_model_object=None, meta='Kriging', cell='Rectangular', nsamples=None,
                 max_train_size=None, step_size=0.005, corr_model='Gaussian', reg_model='Quadratic',
                 corr_model_params=None, n_opt=10, option=None, qoi_name=None, verbose=False, local=False,
                 visualize=False, **kwargs):

        from UQpy.RunModel import RunModel

        # Initialize attributes that are common to all approaches
        self.sample_object = sample_object
        self.run_model_object = run_model_object
        self.verbose = verbose
        self.option = option
        self.dimension = np.shape(self.sample_object.samples)[1]
        self.cell = cell
        self.nsamples = nsamples
        self.visualize = visualize

        # Run Initial Error Checks
        self.init_rss()

        if self.option == 'Gradient':
            self.local = local
            self.max_train_size = max_train_size
            self.meta = meta
            self.corr_model = corr_model
            self.corr_model_params = corr_model_params
            self.reg_model = reg_model
            self.n_opt = n_opt
            self.qoi_name = qoi_name
            self.step_size = step_size
            if not kwargs:
                self.run_gerss()
            else:
                self.run_gerss(kwargs)
        else:
            self.run_rss()


    ###################################################
    # Run Gradient-Enhanced Refined Stratified Sampling
    ###################################################
    def run_gerss(self, *args):

        # Check if the initial sample design already has model evalutions with it.
        # If it does not, run the initial calculations.
        if self.run_model_object is None:
            raise NotImplementedError('UQpy Error: Gradient Enhanced RSS requires a predefined RunModel object.')
        elif not self.run_model_object.samples:
            if self.verbose:
                print('UQpy: GE-RSS - Running the initial sample set.')
            if not args:
                self.run_model_object.run(samples=self.sample_object.samples)
            else:
                self.run_model_object.run(args[0], samples=self.sample_object.samples)

        self.nexist = len(self.run_model_object.samples)

        if self.nsamples <= self.nexist:
            raise NotImplementedError('UQpy Error: The number of requested samples must be larger than the existing '
                                      'sample set.')

        # --------------------------
        # RECTANGULAR STRATIFICATION
        # --------------------------

        if self.cell == 'Rectangular':

            if self.verbose:
                print('UQpy: Performing GE-RSS with rectangular stratification...')

            # Initialize the training points for the surrogate model
            self.training_points = self.sample_object.samplesU01

            # Initialize the vector of gradients at each training point
            dydx = np.zeros((self.nsamples, np.size(self.training_points[1])))

            # Primary loop for adding samples and performing refinement.
            for i in range(self.nexist, self.nsamples):

                # TODO: Add visualize option to plot the points and their strata in 2D.

                # If the quantity of interest is a dictionary, convert it to a list
                qoi = [None] * len(self.run_model_object.qoi_list)
                if type(self.run_model_object.qoi_list[0]) is dict:
                    for j in range(len(self.run_model_object.qoi_list)):
                        qoi[j] = self.run_model_object.qoi_list[j][self.qoi_name]
                else:
                    qoi = self.run_model_object.qoi_list

                # ---------------------------------------------------
                # Compute the gradients at the existing sample points
                # ---------------------------------------------------

                # Use the entire sample set to train the surrogate model (more expensive option)
                if self.max_train_size is None or len(self.training_points) <= self.max_train_size or i == self.nexist:
                    dydx[:i], self.corr_model_params = self.estimate_gradient(np.atleast_2d(self.training_points),
                                                                              np.atleast_2d(np.array(qoi)),
                                                                              self.corr_model_params, self.reg_model,
                                                                              self.corr_model,
                                                                              self.sample_object.strata.origins + \
                                                                              0.5 * self.sample_object.strata.widths,
                                                                              self.n_opt)

                # Use only max_train_size points to train the surrogate model (more economical option)
                else:
                    # Find the nearest neighbors to the most recently added point
                    from sklearn.neighbors import NearestNeighbors
                    knn = NearestNeighbors(n_neighbors=self.max_train_size)
                    knn.fit(np.atleast_2d(self.training_points))
                    neighbors = knn.kneighbors(np.atleast_2d(self.training_points[-1]), return_distance=False)

                    # Recompute the gradient only at the nearest neighbor points.
                    dydx[neighbors], self.corr_model_params = \
                        self.estimate_gradient(np.squeeze(self.training_points[neighbors]),
                                               np.atleast_2d(np.array(qoi)[neighbors]),
                                               self.corr_model_params, self.reg_model,
                                               self.corr_model,
                                               np.squeeze(self.sample_object.strata.origins[neighbors] + \
                                                          0.5 * self.sample_object.strata.widths[neighbors]),
                                               self.n_opt)

                # Define the gradient vector for application of the Delta Method
                dydx1 = dydx[:i]

                # ------------------------------
                # Determine the stratum to break
                # ------------------------------

                # Estimate the variance within each stratum by assuming a uniform distribution over the stratum.
                # All input variables are independent
                var = (1 / 12) * self.sample_object.strata.widths ** 2

                # Estimate the variance over the stratum by Delta Method
                s = np.zeros([i, 1])
                for j in range(i):
                    s[j, 0] = np.sum(dydx1[j, :] * var[j, :] * dydx1[j, :] * \
                                     (self.sample_object.strata.weights[j] ** 2))

                # TODO: Break n strata with the highest gradients and sample in each. Allow this to use multiple cores.

                # Break the stratum with the maximum variance
                bin2break = np.argmax(s)

                # Cut the stratum in the direction of maximum gradient
                cut_dir_temp = self.sample_object.strata.widths[bin2break, :]
                t = np.argwhere(cut_dir_temp == np.amax(cut_dir_temp))
                dir2break = t[np.argmax(abs(dydx1[bin2break, t]))]

                # Divide the stratum bin2break in the direction dir2break
                self.sample_object.strata.widths[bin2break, dir2break] = \
                    self.sample_object.strata.widths[bin2break, dir2break] / 2
                self.sample_object.strata.widths = np.vstack([self.sample_object.strata.widths,
                                                              self.sample_object.strata.widths[bin2break, :]])
                self.sample_object.strata.origins = np.vstack([self.sample_object.strata.origins,
                                                               self.sample_object.strata.origins[bin2break, :]])
                if self.sample_object.samplesU01[bin2break, dir2break] < \
                        self.sample_object.strata.origins[-1, dir2break] + \
                        self.sample_object.strata.widths[bin2break, dir2break]:
                    self.sample_object.strata.origins[-1, dir2break] = \
                        self.sample_object.strata.origins[-1, dir2break] + \
                        self.sample_object.strata.widths[bin2break, dir2break]
                else:
                    self.sample_object.strata.origins[bin2break, dir2break] = \
                        self.sample_object.strata.origins[bin2break, dir2break] + \
                        self.sample_object.strata.widths[bin2break, dir2break]

                self.sample_object.strata.weights[bin2break] = self.sample_object.strata.weights[bin2break] / 2
                self.sample_object.strata.weights = np.append(self.sample_object.strata.weights,
                                                              self.sample_object.strata.weights[bin2break])

                # Add a uniform random sample inside the new stratum
                new_point = np.random.uniform(self.sample_object.strata.origins[i, :],
                                        self.sample_object.strata.origins[i, :] + \
                                        self.sample_object.strata.widths[i, :])

                # Adding new sample to training points, samplesU01 and samples attributes
                self.training_points = np.vstack([self.training_points, new_point])
                self.sample_object.samplesU01 = np.vstack([self.sample_object.samplesU01, new_point])
                for j in range(0, self.dimension):
                    icdf = self.sample_object.distribution[j].icdf
                    new_point[j] = icdf(new_point[j], self.sample_object.dist_params[j])
                self.sample_object.samples = np.vstack([self.sample_object.samples, new_point])

                # Run the model at the new sample point
                self.run_model_object.ntasks = 1
                if not args:
                    self.run_model_object.run(samples=np.atleast_2d(new_point))
                else:
                    self.run_model_object.run(args[0], samples=np.atleast_2d(new_point))

                if self.verbose:
                    print("Iteration:", i)


        # ----------------------
        # VORONOI STRATIFICATION
        # ----------------------

        elif self.cell == 'Voronoi':

            from UQpy.Utilities import compute_Delaunay_centroid_volume, voronoi_unit_hypercube
            from scipy.spatial import Delaunay
            import math
            import itertools

            self.training_points = self.sample_object.samplesU01

            # Extract the boundary vertices and use them in the Delaunay triangulation / mesh generation
            self.mesh_vertices = self.training_points
            self.points_to_samplesU01 = np.arange(0,self.training_points.shape[0])
            for i in range(np.shape(self.sample_object.strata.vertices)[0]):
                if any(np.logical_and(self.sample_object.strata.vertices[i, :] >= -1e-10,
                                       self.sample_object.strata.vertices[i, :] <= 1e-10)) or \
                    any(np.logical_and(self.sample_object.strata.vertices[i, :] >= 1-1e-10,
                                       self.sample_object.strata.vertices[i, :] <= 1+1e-10)):
                    self.mesh_vertices = np.vstack([self.mesh_vertices, self.sample_object.strata.vertices[i,:]])
                    self.points_to_samplesU01 = np.hstack([self.points_to_samplesU01, np.array([np.nan])])

            # Define the simplex mesh to be used for gradient estimation and sampling
            self.mesh = Delaunay(self.mesh_vertices, incremental=True)

            # Primary loop for adding samples and performing refinement.
            for i in range(self.nexist, self.nsamples):

                # Compute the centroids and the volumes of each simplex cell in the mesh
                self.mesh.centroids = np.zeros([self.mesh.nsimplex, self.dimension])
                self.mesh.volumes = np.zeros([self.mesh.nsimplex, 1])
                for j in range(self.mesh.nsimplex):
                    self.mesh.centroids[j, :], self.mesh.volumes[j] = \
                        compute_Delaunay_centroid_volume(self.mesh.points[self.mesh.vertices[j]])

                # If the quantity of interest is a dictionary, convert it to a list
                qoi = [None] * len(self.run_model_object.qoi_list)
                if type(self.run_model_object.qoi_list[0]) is dict:
                    for j in range(len(self.run_model_object.qoi_list)):
                        qoi[j] = self.run_model_object.qoi_list[j][self.qoi_name]
                else:
                    qoi = self.run_model_object.qoi_list

                # ---------------------------------------------------
                # Compute the gradients at the existing sample points
                # ---------------------------------------------------

                # Use the entire sample set to train the surrogate model (more expensive option)
                if self.max_train_size is None or len(self.training_points) <= self.max_train_size or \
                        i == self.nexist:
                    dydx, self.corr_model_params = self.estimate_gradient(np.atleast_2d(self.training_points),
                                                                              np.atleast_2d(np.array(qoi)),
                                                                              self.corr_model_params,
                                                                              self.reg_model,
                                                                              self.corr_model,
                                                                              self.mesh.centroids,
                                                                              self.n_opt)

                # Use only max_train_size points to train the surrogate model (more economical option)
                else:

                    # Build a mapping from the new vertex indices to the old vertex indices.
                    self.mesh.new_vertices = []
                    self.mesh.new_indices = []
                    self.mesh.new_to_old = np.zeros([self.mesh.vertices.shape[0], ]) * np.nan
                    j = 0
                    k = 0
                    while j < self.mesh.vertices.shape[0] and k < self.mesh.old_vertices.shape[0]:

                        if np.all(self.mesh.vertices[j, :] == self.mesh.old_vertices[k, :]):
                            self.mesh.new_to_old[j] = int(k)
                            j += 1
                            k = 0
                        else:
                            k += 1
                            if k == self.mesh.old_vertices.shape[0]:
                                self.mesh.new_vertices.append(self.mesh.vertices[j])
                                self.mesh.new_indices.append(j)
                                j += 1
                                k = 0

                    # Find the nearest neighbors to the most recently added point
                    from sklearn.neighbors import NearestNeighbors
                    knn = NearestNeighbors(n_neighbors=self.max_train_size)
                    knn.fit(np.atleast_2d(self.sample_object.samplesU01))
                    neighbors = knn.kneighbors(np.atleast_2d(self.sample_object.samplesU01[-1]),
                                               return_distance=False)

                    # For every simplex, check if at least dimension-1 vertices are in the neighbor set.
                    # Only update the gradient in simplices that meet this criterion.
                    update_list = []
                    for j in range(self.mesh.vertices.shape[0]):
                        self.vertices_in_U01 = self.points_to_samplesU01[self.mesh.vertices[j]]
                        self.vertices_in_U01[np.isnan(self.vertices_in_U01)] = 10 ** 18
                        v_set = set(self.vertices_in_U01)
                        v_list = list(self.vertices_in_U01)
                        if len(v_set) != len(v_list):
                            continue
                        else:
                            if all(np.isin(self.vertices_in_U01, np.hstack([neighbors, np.atleast_2d(10**18)]))):
                                update_list.append(j)

                    update_array = np.asarray(update_list)

                    # Initialize the gradient vector
                    dydx = np.zeros((self.mesh.new_to_old.shape[0], self.dimension))

                    # For those simplices that will not be updated, use the previous gradient
                    for j in range(dydx.shape[0]):
                        if np.isnan(self.mesh.new_to_old[j]):
                            continue
                        else:
                            dydx[j, :] = dydx_old[int(self.mesh.new_to_old[j]), :]

                    # For those simplices that will be updated, compute the new gradient
                    dydx[update_array, :], self.corr_model_params = \
                        self.estimate_gradient(np.squeeze(self.sample_object.samplesU01[neighbors]),
                                               np.atleast_2d(np.array(qoi)[neighbors]),
                                               self.corr_model_params, self.reg_model,
                                               self.corr_model,
                                               self.mesh.centroids[update_array],
                                               self.n_opt)

                # ----------------------------------------------------
                # Determine the simplex to break and draw a new sample
                # ----------------------------------------------------

                # Estimate the variance over each simplex by Delta Method. Moments of the simplices are computed using
                # Eq. (19) from the following reference:
                # Good, I.J. and Gaskins, R.A. (1971). The Centroid Method of Numerical Integration. Numerische
                #       Mathematik. 16: 343--359.
                var = np.zeros((self.mesh.nsimplex, self.dimension))
                s = np.zeros((self.mesh.nsimplex))
                for j in range(self.mesh.nsimplex):
                    for k in range(self.dimension):
                        std = np.std(self.mesh.points[self.mesh.vertices[j]][:, k])
                        var[j, k] = (self.mesh.volumes[j] * math.factorial(self.dimension) /
                                     math.factorial(self.dimension + 2)) * (self.dimension * std ** 2)
                    s[j] = np.sum(dydx[j, :] * var[j, :] * dydx[j, :] * (self.mesh.volumes ** 2))
                dydx_old = dydx

                # TODO: Update this to sample n points with the highest variance. Allow it to run on multiple cores.

                # Identify the stratum with the maximum variance
                bin2add = np.argmax(s)

                # Create a sub-simplex within the simplex with maximum variance.
                tmp_verts = self.mesh.points[self.mesh.simplices[bin2add, :]]
                col_one = np.array(list(itertools.combinations(np.arange(self.dimension + 1), self.dimension)))
                self.mesh.subsimplex = np.zeros_like(tmp_verts)  # node: an array containing mid-point of edges
                for m in range(self.dimension + 1):
                    self.mesh.subsimplex[m, :] = np.sum(tmp_verts[col_one[m] - 1, :], 0) / self.dimension

                # Using the Simplex class to generate a new sample in the subsimplex
                new_point = Simplex(nodes=self.mesh.subsimplex, nsamples=1).samples

                # If the visualize option is selected, plot the simplex evolution
                if self.visualize:
                    if self.dimension != 2:
                        raise NotImplementedError(
                            'UQpy Error: Voronoi visualization is only permitted for 2D problems.')

                    # Check if the directory exists for placing the generated images.
                    if not os.path.exists('./figures_voronoi'):
                        os.makedirs('./figures_voronoi')

                    # Plot the points, simplices, and their centroids with the centroids colored by variance
                    if i == self.nexist:
                        fig = plt.figure(1)
                        ax = plt.axes()
                        ax.plot(self.training_points[:, 0], self.training_points[:, 1], 'xk')
                        ax.scatter(self.mesh.centroids[:, 0], self.mesh.centroids[:, 1], c=s, vmin=0, vmax=0.00001)
                        ax.triplot(self.mesh.points[:, 0], self.mesh.points[:, 1], self.mesh.simplices, color='blue')
                        plt.savefig('./figures_voronoi/p1_' + str(i) + '.png')
                        plt.close(fig)

                    else:
                        fig = plt.figure(1)
                        ax = plt.axes()
                        ax.plot(self.training_points[:, 0], self.training_points[:, 1], 'xk')
                        ax.scatter(self.mesh.centroids[:, 0], self.mesh.centroids[:, 1], c=s, vmin=0, vmax=0.00001)
                        ax.triplot(self.mesh.points[:, 0], self.mesh.points[:, 1], self.mesh.simplices, color='blue')
                        if i > self.max_train_size:
                            ax.triplot(self.mesh.points[:, 0], self.mesh.points[:, 1],
                                       self.mesh.simplices[update_array], color='purple')
                        plt.savefig('./figures_voronoi/p1_' + str(i) + '.png')
                        plt.close(fig)

                        # Plot the points, simplices, and their centroids along with the subsimplex to be sampled.
                        fig = plt.figure(1)
                        ax = plt.axes()
                        ax.plot(self.training_points[:, 0], self.training_points[:, 1], 'xk')
                        ax.scatter(self.mesh.centroids[:, 0], self.mesh.centroids[:, 1], c=s, vmin=0, vmax=0.00001)
                        ax.triplot(self.mesh.points[:, 0], self.mesh.points[:, 1], self.mesh.simplices, color='blue')
                        if i > self.max_train_size:
                            ax.triplot(self.mesh.points[:, 0], self.mesh.points[:, 1],
                                       self.mesh.simplices[update_array], color='purple')
                        t1 = plt.Polygon(np.vstack([self.mesh.subsimplex[:, 0], self.mesh.subsimplex[:, 1]]).T,
                                         color='red')
                        plt.gca().add_patch(t1)
                        plt.savefig('./figures_voronoi/p2_' + str(i) + '.png')
                        plt.close(fig)

                        # Plot the points, simplices, their centroids, the subsimplex to be sampled, and the new sample
                        # point.
                        fig = plt.figure(1)
                        ax = plt.axes()
                        ax.plot(self.training_points[:, 0], self.training_points[:, 1], 'x')
                        ax.scatter(self.mesh.centroids[:, 0], self.mesh.centroids[:, 1], c=s, vmin=0, vmax=0.00001)
                        ax.triplot(self.mesh.points[:, 0], self.mesh.points[:, 1], self.mesh.simplices, color='blue')
                        if i > self.max_train_size:
                            ax.triplot(self.mesh.points[:, 0], self.mesh.points[:, 1],
                                       self.mesh.simplices[update_array], color='purple')
                        t1 = plt.Polygon(np.vstack([self.mesh.subsimplex[:, 0], self.mesh.subsimplex[:, 1]]).T,
                                         color='red')
                        plt.gca().add_patch(t1)
                        ax.plot(new_point[:, 0], new_point[:,1], 'xk')
                        plt.savefig('./figures_voronoi/p3_' + str(i) + '.png')
                        plt.close(fig)


                # Update the matrices to have recognize the new point
                self.points_to_samplesU01 = np.hstack([self.points_to_samplesU01, np.array([i])])
                self.mesh.old_vertices = self.mesh.vertices

                # Update the Delaunay triangulation mesh to include the new point.
                self.mesh.add_points(new_point)

                # Update the sample arrays to include the new point
                self.sample_object.samplesU01 = np.vstack([self.sample_object.samplesU01, new_point])
                self.training_points = np.vstack([self.training_points, new_point])

                # Identify the new point in the parameter space and update the sample array to include the new point.
                for j in range(self.dimension):
                    new_point[0, j] = self.sample_object.distribution[j].icdf(new_point[0, j],
                                                                        self.sample_object.dist_params[j])
                self.sample_object.samples = np.vstack([self.sample_object.samples, new_point])

                # Run the mode at the new point.
                if not args:
                    self.run_model_object.run(samples=np.atleast_2d(new_point))
                else:
                    self.run_model_object.run(args[0], samples=np.atleast_2d(new_point))

                # Compute the strata weights.
                self.sample_object.strata = voronoi_unit_hypercube(self.sample_object.samplesU01)

                self.sample_object.strata.centroids = []
                self.sample_object.strata.weights = []
                for region in self.sample_object.strata.bounded_regions:
                    vertices = self.sample_object.strata.vertices[region + [region[0]], :]
                    centroid, volume = compute_Voronoi_centroid_volume(vertices)
                    self.sample_object.strata.centroids.append(centroid[0, :])
                    self.sample_object.strata.weights.append(volume)

                if self.visualize:
                    if self.dimension != 2:
                        raise NotImplementedError(
                            'UQpy Error: Voronoi visualization is only permitted for 2D problems.')
                    from scipy.spatial import voronoi_plot_2d
                    fig = voronoi_plot_2d(self.sample_object.strata)
                    axes = plt.gca()
                    axes.set_xlim([0, 1])
                    axes.set_ylim([0, 1])
                    plt.savefig('./figures_voronoi/p4_' + str(i) + '.png')
                    plt.close(fig)

                if self.verbose:
                    print("Iteration:", i)

        #################################
        # Run Refined Stratified Sampling
        #################################

        # TODO: Rebuild run_rss(). Some code bits to start are below.

        # for i in range(self.nexist, self.nsamples):
        #     if self.cell == 'Rectangular':
        #         # Determine the stratum to break
        #         if self.option == 'Gradient':
        #             # Estimate the variance within each stratum by assuming a uniform distribution over the stratum.
        #             # All input variables are independent
        #             var = (1 / 12) * self.strata.widths ** 2
        #             # Estimate the variance over the stratum by Delta Method
        #             s = np.zeros([i, 1])
        #             for j in range(i):
        #                 s[j, 0] = np.sum(dydx1[j, :] * var[j, :] * dydx1[j, :] * (self.strata.weights[j] ** 2))
        #             bin2break = np.argmax(s)
        #         else:
        #             w = np.argwhere(self.strata.weights == np.amax(self.strata.weights))
        #             bin2break = w[np.random.randint(len(w))]
        #
        #         # Determine the largest dimension of the stratum and define this as the cut direction
        #         if self.option == 'Refined':
        #             # Cut the stratum in a random direction
        #             cut_dir_temp = self.strata.widths[bin2break, :]
        #             t = np.argwhere(cut_dir_temp[0] == np.amax(cut_dir_temp[0]))
        #             dir2break = t[np.random.randint(len(t))]
        #         else:
        #             # Cut the stratum in the direction of maximum gradient
        #             cut_dir_temp = self.strata.widths[bin2break, :]
        #             t = np.argwhere(cut_dir_temp == np.amax(cut_dir_temp))
        #             dir2break = t[np.argmax(abs(dydx1[bin2break, t]))]
        #
        #         # Divide the stratum bin2break in the direction dir2break
        #         self.strata.widths[bin2break, dir2break] = self.strata.widths[bin2break, dir2break] / 2
        #         self.strata.widths = np.vstack([self.strata.widths, self.strata.widths[bin2break, :]])
        #
        #         self.strata.origins = np.vstack([self.strata.origins, self.strata.origins[bin2break, :]])
        #         if self.samplesU01[bin2break, dir2break] < self.strata.origins[-1, dir2break] + \
        #                 self.strata.widths[bin2break, dir2break]:
        #             self.strata.origins[-1, dir2break] = self.strata.origins[-1, dir2break] + self.strata.widths[
        #                 bin2break, dir2break]
        #         else:
        #             self.strata.origins[bin2break, dir2break] = self.strata.origins[bin2break, dir2break] + \
        #                                                         self.strata.widths[bin2break, dir2break]
        #
        #         self.strata.weights[bin2break] = self.strata.weights[bin2break] / 2
        #         self.strata.weights = np.append(self.strata.weights, self.strata.weights[bin2break])
        #
        #         # Add an uniform random sample inside new stratum
        #         new = np.random.uniform(self.strata.origins[i, :], self.strata.origins[i, :] + self.strata.widths[i, :])
        #         # Adding new sample to points, samplesU01 and samples attributes
        #         self.points = np.vstack([self.points, new])
        #         self.samplesU01 = np.vstack([self.samplesU01, new])
        #         for j in range(0, dimension):
        #             icdf = self.distribution[j].icdf
        #             new[j] = icdf(new[j], self.dist_params[j])
        #         self.samples = np.vstack([self.samples, new])
        #
        #     elif self.cell == 'Voronoi':
        #         simplex = getattr(tri, 'simplices')
        #         # Estimate the variance over the stratum by Delta Method
        #         weights = np.zeros(((np.size(simplex, 0)), 1))
        #         var = np.zeros((np.size(simplex, 0), dimension))
        #         s = np.zeros(((np.size(simplex, 0)), 1))
        #         for j in range((np.size(simplex, 0))):
        #             # Define Simplex
        #             sim = self.points[simplex[j, :]]
        #             # Estimate the volume of simplex
        #             v1 = np.concatenate((np.ones([np.size(sim, 0), 1]), sim), 1)
        #             weights[j] = (1 / math.factorial(np.size(simplex[j, :]) - 1)) * np.linalg.det(v1)
        #             if self.option == 'Gradient':
        #                 for k in range(dimension):
        #                     # Estimate standard deviation of points
        #                     from statistics import stdev
        #                     std = stdev(sim[:, k].tolist())
        #                     var[j, k] = (weights[j] * math.factorial(dimension) / math.factorial(dimension + 2)) * (
        #                             dimension * std ** 2)
        #                 s[j, 0] = np.sum(dydx1[j, :] * var[j, :] * dydx1[j, :] * (weights[j] ** 2))
        #
        #         if self.option == 'Refined':
        #             w = np.argwhere(weights[:, 0] == np.amax(weights[:, 0]))
        #             bin2add = w[0, np.random.randint(len(w))]
        #         else:
        #             bin2add = np.argmax(s)
        #
        #         # Creating sub-simplex
        #         tmp = self.points[simplex[bin2add, :]]
        #         col_one = np.array(list(itertools.combinations(np.arange(dimension + 1), dimension)))
        #         node = np.zeros_like(tmp)  # node: an array containing mid-point of edges
        #         for m in range(dimension + 1):
        #             node[m, :] = np.sum(tmp[col_one[m] - 1, :], 0) / dimension
        #
        #         # Using Simplex class to generate new sample
        #         new = Simplex(nodes=node, nsamples=1).samples
        #         # Adding new sample to points, samplesU01 and samples attributes
        #         self.points = np.vstack([self.points, new])
        #         self.samplesU01 = np.vstack([self.samplesU01, new])
        #         for j in range(0, dimension):
        #             icdf = self.distribution[j].icdf
        #             new[0, j] = icdf(new[0, j], self.dist_params[j])
        #         self.samples = np.vstack([self.samples, new])
        #         # Creating Delaunay triangulation from the new points
        #         tri = Delaunay(self.points)
        #     else:
        #         raise NotImplementedError("Exit code: Does not identify 'cell'.")
        #
        #     if self.option == 'Gradient':
        #
        #         with suppress_stdout():  # disable printing output comments
        #             y_new = RunModel(np.atleast_2d(self.samples[i, :]), model_script=self.model_script,
        #                              model_object_name=self.model_object_name).qoi_list
        #         values = np.vstack([values, y_new])
        #
        #         if np.size(self.samples, 0) < self.max_train_size:
        #             # Global surrogate updating: Update the surrogate model using all the points
        #             if self.cell == 'Rectangular':
        #                 in_train = np.arange(self.points.shape[0])
        #                 in_update = np.arange(i)
        #             else:
        #                 simplex = getattr(tri, 'simplices')
        #                 in_train = np.arange(self.points.shape[0])
        #                 in_update = np.arange(simplex.shape[0])
        #         else:
        #             # Local surrogate updating: Update the surrogate model using max_train_size
        #             if self.cell == 'Rectangular':
        #                 if self.meta == 'Delaunay':
        #                     in_train = local(self.samplesU01[i, :], self.points, self.max_train_size,
        #                                      np.amax(self.strata.widths))
        #                 else:
        #                     in_train = local(self.samplesU01[i, :], self.samplesU01, self.max_train_size,
        #                                      np.amax(self.strata.widths))
        #                 in_update = local(self.samplesU01[i, :], self.strata.origins + .5 * self.strata.widths,
        #                                   self.max_train_size / 2, np.amax(self.strata.widths))
        #             else:
        #                 simplex = getattr(tri, 'simplices')
        #                 # in_train: Indices of samples used to update surrogate approximation
        #                 in_train = local(self.samplesU01[i, :], self.samplesU01, self.max_train_size,
        #                                  np.amax(np.sqrt(self.strata.weights)))
        #                 # in_update: Indices of centroid of simplex, where gradient is updated
        #                 in_update = local(self.samplesU01[i, :], np.mean(tri.points[simplex], 1),
        #                                   self.max_train_size / 2, np.amax(np.sqrt(self.strata.weights)))
        #
        #         # Update the surrogate model & the store the updated gradients
        #         if self.cell == 'Rectangular':
        #             dydx1 = np.vstack([dydx1, np.zeros(dimension)])
        #             dydx1[in_update, :], self.corr_model_params = surrogate(self.points[in_train, :],
        #                                                                     values[in_train, :],
        #                                                                     self.corr_model_params, self.reg_model,
        #                                                                     self.corr_model,
        #                                                                     self.strata.origins[in_update, :] +
        #                                                                     .5 * self.strata.widths[in_update, :], 1)
        #         else:
        #             simplex = getattr(tri, 'simplices')
        #             dydx1 = np.vstack([dydx1, np.zeros([simplex.shape[0] - dydx1.shape[0], dimension])])
        #             dydx1[in_update, :], self.corr_model_params = surrogate(self.points[in_train, :],
        #                                                                     values[in_train, :],
        #                                                                     self.corr_model_params,
        #                                                                     self.reg_model, self.corr_model,
        #                                                                     np.mean(tri.points[
        #                                                                                 simplex[in_update, :]],
        #                                                                             1), 1)
        # print('Done!')
        # if self.option == 'Gradient':
        #     if self.cell == 'Rectangular':
        #         if self.meta != 'Delaunay':
        #             return values
        #     else:
        #         return values[2 ** dimension:, :]


    # Support functions for RSS and GE-RSS

    # Code for estimating gradients with a metamodel (surrogate)
    # TODO: We may want to consider moving this to Utilities.
    def estimate_gradient(self, x, y, corr_m_p, reg_m, corr_m, xt, n):
        # meta = 'Delaunay' is not currently functional.
        if self.meta == 'Delaunay':

            # TODO: Here we need to add a reflection of the sample points over each face of the hypercube and build the
            # linear interpolator from the reflected points.

            from scipy.interpolate import LinearNDInterpolator

            tck = LinearNDInterpolator(x, y.T, fill_value=0)
            gr = self.cent_diff(tck, xt, self.step_size)
        elif self.meta == 'Kriging':
            from UQpy.Surrogates import Krig
            with suppress_stdout():  # disable printing output comments
                tck = Krig(samples=x, values=y.T, reg_model=reg_m, corr_model=corr_m, corr_model_params=corr_m_p,
                           n_opt=n)
            corr_m_p = tck.corr_model_params
            gr = self.cent_diff(tck.interpolate, xt, self.step_size)

        elif self.meta == 'Kriging_Sklearn':
            gp = GaussianProcessRegressor(kernel=corr_m, n_restarts_optimizer=0)
            gp.fit(x, y)
            gr = self.cent_diff(gp.predict, xt, self.step_size)
        else:
            raise NotImplementedError("UQpy Error: 'meta' must be specified in order to calculate gradients.")
        return gr, corr_m_p

    # Implementation of the central difference method for calculating gradients.
    # TODO: This should probably be moved to Utilities.
    def cent_diff(self, f, x, h):
        dydx = np.zeros((np.size(x, 0), np.size(x, 1)))
        for dirr in range(np.size(x, 1)):
            temp = np.zeros((np.size(x, 0), np.size(x, 1)))
            temp[:, dirr] = np.ones(np.size(x, 0))
            low = x - h / 2 * temp
            hi = x + h / 2 * temp
            dydx[:, dirr] = ((f.__call__(hi) - f.__call__(low)) / h)[:].reshape((len(hi),))
        return dydx

    # This code is not currently used.
    # def local(pt, x, mts, max_dim):
    #     # Identify the indices of 'mts' number of points in array 'x', which are closest to point 'pt'.
    #     ff = 0.2
    #     train = []
    #     while len(train) < mts:
    #         a = x > matlib.repmat(pt - ff * max_dim, x.shape[0], 1)
    #         b = x < matlib.repmat(pt + ff * max_dim, x.shape[0], 1)
    #         x_ind = a & b
    #         train = []
    #         for k_ in range(x.shape[0]):
    #             if np.array_equal(x_ind[k_, :], np.ones(x.shape[1])):
    #                 train.append(k_)
    #         ff = ff + 0.1
    #     return train

    # Initialization and preliminary error checks.
    def init_rss(self):
        if type(self.sample_object).__name__ not in ['STS', 'RSS']:
            raise NotImplementedError("UQpy Error: sample_object must be an object of the STS or RSS class.")
        if self.run_model_object is not None:
            self.option = 'Gradient'
            if type(self.run_model_object).__name__ not in ['RunModel']:
                raise NotImplementedError("UQpy Error: run_model_object must be an object of the RunModel class.")



########################################################################################################################
########################################################################################################################
#                                        Generating random samples inside a Simplex
########################################################################################################################
class Simplex:
    """
        Description:

            Generate random samples inside a simplex using uniform probability distribution.

            References:
            W. N. Edelinga, R. P. Dwightb, P. Cinnellaa, "Simplex-stochastic collocation method with improved
                calability",Journal of Computational Physics, 310:301–328 2016.
        Input:
            :param nodes: The vertices of the simplex
            :type nodes: ndarray

            :param nsamples: The number of samples to be generated inside the simplex
            :type nsamples: int
        Output:
            :return samples: New generated samples
            :rtype samples: ndarray
    """

    # Authors: Dimitris G.Giovanis
    # Last modified: 11/28/2018 by Mohit S. Chauhan

    def __init__(self, nodes=None, nsamples=1):
        self.nodes = np.atleast_2d(nodes)
        self.nsamples = nsamples
        self.init_sis()
        self.samples = self.run_sis()

    def run_sis(self):
        dimension = self.nodes.shape[1]
        if dimension > 1:
            sample = np.zeros([self.nsamples, dimension])
            for i in range(self.nsamples):
                r = np.zeros([dimension])
                ad = np.zeros(shape=(dimension, len(self.nodes)))
                for j in range(dimension):
                    b_ = list()
                    for k in range(1, len(self.nodes)):
                        ai = self.nodes[k, j] - self.nodes[k - 1, j]
                        b_.append(ai)
                    ad[j] = np.hstack((self.nodes[0, j], b_))
                    r[j] = np.random.uniform(0.0, 1.0, 1) ** (1 / (dimension - j))
                d = np.cumprod(r)
                r_ = np.hstack((1, d))
                sample[i, :] = np.dot(ad, r_)
        else:
            a = min(self.nodes)
            b = max(self.nodes)
            sample = a + (b - a) * np.random.rand(dimension, self.nsamples).reshape(self.nsamples, dimension)
        return sample

    def init_sis(self):
        if self.nsamples <= 0 or type(self.nsamples).__name__ != 'int':
            raise NotImplementedError("Exit code: Number of samples to be generated 'nsamples' should be a positive "
                                      "integer.")

        if self.nodes.shape[0] != self.nodes.shape[1] + 1:
            raise NotImplementedError("Size of simplex (nodes) is not consistent.")


########################################################################################################################
########################################################################################################################
#                                  Adaptive Kriging-Monte Carlo Simulation (AK-MCS)
########################################################################################################################


class AKMCS:
    """

        Description:

            Generate new samples using different active learning method and properties of kriging surrogate along with
            MCS.

            References:
        Input:
            :param model: Python model which is used to evaluate the function value
            :type model: str

            :param dist_name: A list containing the names of the distributions of the random variables.
                              Distribution names must match those in the Distributions module.
                              If the distribution does not match one from the Distributions module, the user must
                              provide custom_dist.py.
                              The length of the string must be 1 (if all distributions are the same) or equal to
                              dimension.
            :type dist_name: string list

            :param dist_params: Parameters of the distribution
                                Parameters for each random variable are defined as ndarrays.
                                Each item in the list, dist_params[i], specifies the parameters for the corresponding
                                distribution, dist[i].
            :type dist_params: list

            :param nsamples: Number of samples to generate.
            No Default Value: nsamples must be prescribed.
            :type nsamples: int

            :param doe: Design of Experiment.
            :type doe: ndarray

            :param population: Monte Carlo Population, new samples are selected from this set of points.
            :type doe: ndarray

            :param n_doe: Number of samples to be selected as design point from Population. It is only required if
                          design points are not define.
            :type n_doe: int

            :param lf: Learning function used as selection criteria to identify the new samples.
                       Options: U, Weighted-U, EFF, EIF and EGIF
            :type n_doe: str

            :param n_add: Number of samples to be selected per iteration.
            :type n_add: int

            :param min_cov: Minimum Covariance used as the stopping criteria of AKMCS method in case of relaibilty
                            analysis.
            :type min_cov: int

            :param n_stop: Final number of samples to be selected as design point from Population.
            :type n_stop: int

            :param max_p: Maximum possible value of probabilty density function of samples. Only required with
                          'Weighted-U' learning function.
            :type max_p: float

            :param reg_model: Regression model used to estimate gradient by using kriging surrogate. Only required
                               if kriging is used as surrogate approximation.
            :type reg_model: str

            :param corr_model: Correlation model used to estimate gradient by using kriging surrogate. Only required
                               if kriging is used as surrogate approximation.
            :type corr_model: str

            :param corr_model_params: Correlation model parameters used to estimate hyperparamters for kriging
                                      surrogate.
            :type corr_model_params: ndarray

            :param n_opt: Number of times optimization problem is to be solved with different starting point.
                          Default: 1
            :type n_opt: int

        Output:
            :return: AKMCS.DoE: Final/expanded samples.
            :rtype: AKMCS.DoE: ndarray

            :return: AKMCS.values:
            :rtype: AKMCS.values: ndarray

            :return: AKMCS.pr: Prediction function for the final surrogate model.
            :rtype: AKMCS.pf: function

            :return: AKMCS.pf: Probability of failure. Available as an output only after Reliability Analysis.
            :rtype: AKMCS.pf: int

            :return: AKMCS.cov_pf: Covariance of probability of failure.  Available as an output only after Reliability
                                   Analysis.
            :rtype: AKMCS.pf: int
    """

    # Authors: Mohit S. Chauhan
    # Last modified: 08/04/2019 by Mohit S. Chauhan

    def __init__(self, run_model_object=None, sample_object=None, nlearn=10000, nstart=None, population=None,
                 dist_name=None, dist_params=None, nsamples=None, corr_model='Gaussian', reg_model='Linear',
                 corr_model_params=None, n_add=1, qoi_name=None, n_opt=10, lf=None, min_cov=None, max_p=None,
                 verbose = False, kriging='UQpy', visualize=False, **kwargs):

        # TODO: Modify Kriging so it can be passed in as an object. This will change some of the code below.

        # Initialize the internal variables of the class.
        self.run_model_object = run_model_object
        self.sample_object = sample_object
        self.nlearn = nlearn
        self.nstart = nstart
        self.verbose = verbose
        self.qoi_name = qoi_name
        self.n_opt = n_opt

        # TODO: Make self.lf a function itself. That way, it can be passed in or it can be assigned to one of the
        #  internal functions based on the keyword lf.
        self.lf = lf
        self.min_cov = min_cov
        self.max_p = max_p
        self.dist_name = dist_name
        self.dist_params = dist_params
        self.nsamples = nsamples
        self.corr_model = corr_model
        self.corr_model_params = corr_model_params
        self.reg_model = reg_model
        self.n_opt = n_opt

        # TODO: Allow the code to add more than one point in a give iteration.
        self.n_add = n_add
        self.population = population
        self.kriging = kriging
        self.visualize = visualize

        # Initialize and run preliminary error checks.
        self.init_akmcs()

        # Run AKMCS
        self.run_akmcs(kwargs)


    def run_akmcs(self, *args):
        from UQpy.RunModel import RunModel
        if self.kriging == 'UQpy':
            from UQpy.Surrogates import Krig
        else:
            from sklearn.gaussian_process import GaussianProcessRegressor

        # Check if the initial sample design already exists and has model evalutions with it.
        # If it does not, run the initial calculations.
        if self.run_model_object is None:
            raise NotImplementedError('UQpy: AKMCS requires a predefined RunModel object.')
        elif self.sample_object.samples is not None:
            self.dimension = np.shape(self.sample_object.samples)[1]
            self.training_points = self.sample_object.samplesU01
            if self.verbose:
                print('UQpy: AKMCS - Running the initial sample set.')
            if not args:
                self.run_model_object.run(samples=self.sample_object.samples)
            else:
                self.run_model_object.run(args[0], samples=self.sample_object.samples)
        else:
            if self.verbose:
                print('UQpy: AKMCS - Generating the initial sample set using Latin hypercube sampling.')
            self.sample_object = LHS(dist_name=self.dist_name, dist_params=self.dist_params, nsamples=nstart)
            self.training_points = self.sample_object.samplesU01
            self.dimension = np.shape(self.sample_object.samples)[1]
            if self.verbose:
                print('UQpy: AKMCS - Running the initial sample set.')
            if not args:
                self.run_model_object.run(samples=self.sample_object.samples)
            else:
                self.run_model_object.run(args[0], samples=self.sample_object.samples)


        if self.verbose:
            print('UQpy: Performing AK-MCS design...')

        # Initialize the population of samples at which to evaluate the learning function and from which to draw in the
        # sampling.
        if self.population is None:
            self.population = MCS(dist_name=self.sample_object.dist_name, dist_params=self.sample_object.dist_params,
                                  nsamples=self.nlearn)

        # If the quantity of interest is a dictionary, convert it to a list
        qoi = [None] * len(self.run_model_object.qoi_list)
        if type(self.run_model_object.qoi_list[0]) is dict:
            for j in range(len(self.run_model_object.qoi_list)):
                qoi[j] = self.run_model_object.qoi_list[j][self.qoi_name]
        else:
            qoi = self.run_model_object.qoi_list

        # Train the initial Kriging model.
        if self.kriging == 'UQpy':
            with suppress_stdout():  # disable printing output comments
                k = Krig(samples=np.atleast_2d(self.training_points), values=np.atleast_2d(np.array(qoi)).T,
                         corr_model=self.corr_model, reg_model=self.reg_model,
                         corr_model_params=self.corr_model_params, n_opt=self.n_opt)
            self.corr_model_params = k.corr_model_params
            self.krig_model = k.interpolate
        else:
            gp = GaussianProcessRegressor(kernel=self.corr_model_params, n_restarts_optimizer=0)
            gp.fit(self.DoE, values)
            self.krig_model = gp.predict


        # ---------------------------------------------
        # Primary loop for learning and adding samples.
        # ---------------------------------------------

        for i in range(self.training_points.shape[0], self.nsamples):

            # Find all of the points in the population that have not already been integrated into the training set
            rest_pop = np.array([x for x in self.population.samplesU01.tolist() if x not in self.training_points.tolist()])

            # Apply the learning function to identify the new point to run the model.
            # TODO: Rewrite this section so that each learning function is called directly as a function through self.lf
            # TODO: Add the other learning fuctions.
            if self.lf == 'EIGF':
                new_ind = self.eigf(self.krig_model, rest_pop, qoi, i)
                new_point = np.atleast_2d(rest_pop[new_ind])

            # Add the new points to the training set and to the sample set.
            self.training_points = np.vstack([self.training_points, new_point])
            self.sample_object.samplesU01 = np.vstack([self.sample_object.samplesU01, new_point])
            for j in range(self.dimension):
                new_point[0, j] = self.sample_object.distribution[j].icdf(new_point[0, j],
                                                                          self.sample_object.dist_params[j])
            self.sample_object.samples = np.vstack([self.sample_object.samples, new_point])

            # Run the model at the new points
            if not args:
                self.run_model_object.run(samples=np.atleast_2d(new_point))
            else:
                self.run_model_object.run(args[0], samples=np.atleast_2d(new_point))

            # If the quantity of interest is a dictionary, convert it to a list
            qoi = [None] * len(self.run_model_object.qoi_list)
            if type(self.run_model_object.qoi_list[0]) is dict:
                for j in range(len(self.run_model_object.qoi_list)):
                    qoi[j] = self.run_model_object.qoi_list[j][self.qoi_name]
            else:
                qoi = self.run_model_object.qoi_list

            # Retrain the Kriging surrogate model
            if self.kriging == 'UQpy':
                with suppress_stdout():
                    # disable printing output comments
                    k = Krig(samples=np.atleast_2d(self.training_points), values=np.atleast_2d(np.array(qoi)).T,
                             corr_model=self.corr_model, reg_model=self.reg_model,
                             corr_model_params=self.corr_model_params, n_opt=self.n_opt)
                self.corr_model_params = k.corr_model_params
                self.krig_model = k.interpolate
            else:
                gp = GaussianProcessRegressor(kernel=self.corr_model_params, n_restarts_optimizer=0)
                gp.fit(self.DoE, values)
                self.krig_model = gp.predict

            if self.verbose:
                print("Iteration:", i)

        if self.verbose:
            print('UQpy: AKMCS complete')

    # ------------------
    # LEARNING FUNCTIONS
    # ------------------

    def eigf(self, surr, pop, qoi, i):
        # Expected Improvement for Global Fit (EIGF)
        # Refrence: J.N Fuhg, "Adaptive surrogate models for parametric studies", Master's Thesis
        # Link: https://arxiv.org/pdf/1905.05345.pdf
        if self.kriging == 'UQpy':
            g, sig = surr(pop, dy=True)
            sig = np.sqrt(sig)
        else:
            g, sig = surr(pop, return_std=True)
            sig = sig.reshape(sig.size, 1)
        sig[sig == 0.] = 0.00001

        if self.visualize:
            if self.dimension != 2:
                raise NotImplementedError('UQpy: AKMCS - Visualize option is only available when dimension = 2.')

            # Check if the directory exists for placing the generated images.
            if not os.path.exists('./figures_akmcs'):
                os.makedirs('./figures_akmcs')

            # Plot the Kriging model at the population points.
            fig = plt.figure()
            ax = plt.axes()
            im = ax.scatter(list(pop[:, 0]), list(pop[:, 1]), c=list(np.squeeze(g)), s=10, vmin=0, vmax=6,
                            cmap=plt.cm.jet)
            ax.plot(self.training_points[:, 0], self.training_points[:, 1], 'xk')
            fig.colorbar(im, ax=ax)
            plt.savefig('./figures_akmcs/p1_' + str(i) + '.png')
            plt.close(fig)

            # Plot the standard deviation of the Kriging model at the population points.
            fig = plt.figure()
            ax = plt.axes()
            im = ax.scatter(list(pop[:, 0]), list(pop[:, 1]), c=list(np.squeeze(sig)), s=10, vmin=0, vmax=0.6,
                            cmap=plt.cm.jet)
            fig.colorbar(im, ax=ax)
            plt.savefig('./figures_akmcs/p2_' + str(i) + '.png')
            plt.close(fig)

        # Evaluation of the learning function
        # First, find the nearest neighbor in the training set for each point in the population.
        from sklearn.neighbors import NearestNeighbors
        knn = NearestNeighbors(n_neighbors=1)
        knn.fit(np.atleast_2d(self.training_points))
        neighbors = knn.kneighbors(np.atleast_2d(pop), return_distance=False)

        qoi_array = np.array([qoi[x] for x in np.squeeze(neighbors)])

        # Compute the learning function at every point in the population.
        u = np.square(np.squeeze(g) - qoi_array) + np.square(np.squeeze(sig))

        if self.visualize:
            # Plot the first term of the EIGF learning function at each of the points in the population.
            fig = plt.figure()
            ax = plt.axes()
            im = ax.scatter(list(pop[:, 0]), list(pop[:, 1]), c=list(np.square(np.squeeze(g) - qoi_array)), s=10,
                            vmin=0, vmax=2, cmap=plt.cm.jet)
            fig.colorbar(im, ax=ax)
            plt.savefig('./figures_akmcs/p3_' + str(i) + '.png')
            plt.close(fig)

        rows = np.argmax(u)

        if self.visualize:
            # Plot the learning function at each of the points in the population.
            fig = plt.figure()
            ax = plt.axes()
            im = ax.scatter(list(pop[:, 0]), list(pop[:, 1]), c=list(np.squeeze(u)), s=10, vmin=0, vmax=2,
                            cmap=plt.cm.jet)
            plt.plot(pop[rows, 0], pop[rows, 1], 'ok')
            fig.colorbar(im, ax=ax)
            plt.savefig('./figures_akmcs/p4_' + str(i) + '.png')
            plt.close(fig)

        return rows

    # This learning function has not yet been tested.
    def u(self, surr, pop):
        # U-function
        # References: B. Echard, N. Gayton and M. Lemaire, "AK-MCS: An active learning reliability method combining
        # Kriging and Monte Carlo Simulation", Structural Safety, Pages 145-154, 2011.
        if self.kriging == 'UQpy':
            g, sig = surr(pop, dy=True)
            sig = np.sqrt(sig)
        else:
            g, sig = surr(pop, return_std=True)
            sig = sig.reshape(sig.size, 1)
        # sig[sig == 0.] = 0.00001

        u = abs(g) / sig
        rows = u[:, 0].argsort()[:self.n_add]

        indicator = False
        if min(u[:, 0]) >= 2:
            indicator = True

        # print(g[rows])
        return pop[rows, :], indicator, g

    # This learning function has not yet been tested.
    def weighted_u(self, surr, pop, a, p_, mp):
        # Probability Weighted U-function
        # References: V.S. Sundar and M.S. Shields, "RELIABILITY ANALYSIS USING ADAPTIVE KRIGING SURROGATES WITH
        # MULTIMODEL INFERENCE".
        if self.kriging == 'UQpy':
            g, sig = surr(pop, dy=True)
            sig = np.sqrt(sig)
        else:
            g, sig = surr(pop, return_std=True)
            sig = sig.reshape(sig.size, 1)
        sig[sig == 0.] = 0.00001

        u = abs(g) / sig
        p1 = p_.pdf(pop, params=self.dist_params).reshape(u.size, 1)
        u_ = u * ((self.max_p - p1) / self.max_p)
        rows = u_[:, 0].argsort()[:self.n_add]

        indicator = False
        if min(u[:, 0]) >= 2:
            indicator = True

        # print(g[rows])
        return pop[rows, :], indicator, g

    # This learning function has not yet been tested.
    def eff(self, surr, pop):
        # Expected Feasibilty Function (EFF)
        # References: B.J. Bichon, M.S. Eldred, L.P.Swiler, S. Mahadevan, J.M. McFarland, "Efficient Global Reliability
        # Analysis for Nonlinear Implicit Performance Functions", AIAA JOURNAL, Volume 46, 2008.
        if self.kriging == 'UQpy':
            g, sig = surr(pop, dy=True)
            sig = np.sqrt(sig)
        else:
            g, sig = surr(pop, return_std=True)
            sig = sig.reshape(sig.size, 1)
        sig[sig == 0.] = 0.00001
        # Reliability threshold: a_ = 0
        # EGRA method: epshilon = 2*sigma(x)
        a_, ep = 0, 2 * sig
        t1 = (a_ - g) / sig
        t2 = (a_ - ep - g) / sig
        t3 = (a_ + ep - g) / sig
        eff = (g - a_) * (2 * sp.norm.cdf(t1) - sp.norm.cdf(t2) - sp.norm.cdf(t3))
        eff += -sig * (2 * sp.norm.pdf(t1) - sp.norm.pdf(t2) - sp.norm.pdf(t3))
        eff += ep*(sp.norm.cdf(t3) - sp.norm.cdf(t2))
        rows = eff[:, 0].argsort()[:self.n_add]
        indicator = False
        if max(eff) <= 0.001:
            indicator = True

        return pop[rows, :], indicator, g

    # This learning function has not yet been tested.
    def eif(self, surr, pop, fm):
        # Expected Improvement Function (EIF)
        # References: D.R. Jones, M. Schonlau, W.J. Welch, "Efficient Global Optimization of Expensive Black-Box
        # Functions", Journal of Global Optimization, Pages 455–492, 1998.
        if self.kriging == 'UQpy':
            g, sig = surr(pop, dy=True)
            sig = np.sqrt(sig)
        else:
            g, sig = surr(pop, return_std=True)
            sig = sig.reshape(sig.size, 1)
        sig[sig == 0.] = 0.00001
        u = (fm - g) * sp.norm.cdf((fm - g) / sig) + sig * sp.norm.pdf((fm - g) / sig)
        rows = u[:, 0].argsort()[(np.size(g) - self.n_add):]

        return rows


    # Initial check for errors
    def init_akmcs(self):

        if type(self.lf).__name__ == 'function':
            self.lf = self.lf
        elif self.lf not in ['EFF', 'U', 'Weighted-U', 'EIF', 'EIGF']:
            raise NotImplementedError("UQpy Error: The provided learning function is not recognized.")

        if type(self.corr_model).__name__ != 'str':
            self.kriging = 'Sklearn'




########################################################################################################################
########################################################################################################################
#                                         Class Markov Chain Monte Carlo
########################################################################################################################


class MCMC_old:
    """
        Description:
            Generate samples from arbitrary user-specified probability density function using Markov Chain Monte Carlo.
            This class generates samples using Metropolis-Hastings(MH), Modified Metropolis-Hastings,
            or Affine Invariant Ensemble Sampler with stretch moves.
            References:
            S.-K. Au and J. L. Beck,“Estimation of small failure probabilities in high dimensions by subset simulation,”
                Probabilistic Eng. Mech., vol. 16, no. 4, pp. 263–277, Oct. 2001.
            J. Goodman and J. Weare, “Ensemble samplers with affine invariance,” Commun. Appl. Math. Comput. Sci.,vol.5,
                no. 1, pp. 65–80, 2010.
        Input:
            :param dimension: A scalar value defining the dimension of target density function.
                              Default: 1
            :type dimension: int
            :param pdf_proposal_type: Type of proposal density function for MCMC. Only used with algorithm ='MH' or'MMH'
                            Options:
                                    'Normal' : Normal proposal density.
                                    'Uniform' : Uniform proposal density.
                            Default: 'Uniform'
                            If dimension > 1 and algorithm = 'MMH', this may be input as a list to assign different
                            proposal densities to each dimension. Example pdf_proposal_name = ['Normal','Uniform'].
                            If dimension > 1, algorithm = 'MMH' and this is input as a string, the proposal densities
                            for all dimensions are set equal to the assigned proposal type.
            :type pdf_proposal_type: str or str list
            :param pdf_proposal_scale: Scale of the proposal distribution
                            If algorithm == 'MH' or 'MMH'
                                For pdf_proposal_type = 'Uniform'
                                    Proposal is Uniform in [x-pdf_proposal_scale/2, x+pdf_proposal_scale/2].
                                For pdf_proposal_type = 'Normal'
                                    Proposal is Normal with standard deviation equal to pdf_proposal_scale.
                            If algorithm == 'Stretch'
                                pdf_proposal_scale sets the scale of the stretch density.
                                    g(z) = 1/sqrt(z) for z in [1/pdf_proposal_scale, pdf_proposal_scale].
                            Default value: dimension x 1 list of ones.
            :type pdf_proposal_scale: float or float list
                            If dimension > 1, this may be defined as float or float list.
                                If input as float, pdf_proposal_scale is assigned to all dimensions.
                                If input as float list, each element is assigned to the corresponding dimension.
            :param pdf_target: Target density function from which to draw random samples
                            The target joint probability density must be a function, or list of functions, or a string.
                            If type == 'str'
                                The assigned string must refer to a custom pdf defined in the file custom_pdf.py in the
                                 working directory.
                            If type == function
                                The function must be defined in the python script calling MCMC.
                            If dimension > 1 and pdf_target_type='marginal_pdf', the input to pdf_target is a list of
                            size [dimensions x 1] where each item of the list defines a marginal pdf.
                            Default: Multivariate normal distribution having zero mean and unit standard deviation.
            :type pdf_target: function, function list, or str
            :param pdf_target_params: Parameters of the target pdf.
            :type pdf_target_params: list
            :param algorithm:  Algorithm used to generate random samples.
                            Options:
                                'MH': Metropolis Hastings Algorithm
                                'MMH': Component-wise Modified Metropolis Hastings Algorithm
                                'Stretch': Affine Invariant Ensemble MCMC with stretch moves
                            Default: 'MMH'
            :type algorithm: str
            :param jump: Number of samples between accepted states of the Markov chain.
                                Default value: 1 (Accepts every state)
            :type: jump: int
            :param nsamples: Number of samples to generate
                                No Default Value: nsamples must be prescribed
            :type nsamples: int
            :param seed: Seed of the Markov chain(s)
                            For 'MH' and 'MMH', this is a single point, defined as a numpy array of dimension
                             (1 x dimension).
                            For 'Stretch', this is a numpy array of dimension N x dimension, where N is the ensemble
                            size.
                            Default:
                                For 'MH' and 'MMH': zeros(1 x dimension)
                                For 'Stretch': No default, this must be specified.
            :type seed: float or numpy array
            :param nburn: Length of burn-in. Number of samples at the beginning of the chain to discard.
                            This option is only used for the 'MMH' and 'MH' algorithms.
                            Default: nburn = 0
            :type nburn: int
        Output:
            :return: MCMC.samples: Set of MCMC samples following the target distribution
            :rtype: MCMC.samples: ndarray

            :return: MCMC.accept_ratio: Acceptance ratio of the MCMC samples
            :rtype: MCMC.accept_ratio: float

    """

    # Authors: Michael D. Shields, Mohit Chauhan, Dimitris G. Giovanis
    # Updated: 04/08/2019 by Audrey Olivier

    def __init__(self, dimension=None, pdf_proposal_type=None, pdf_proposal_scale=None,
                 pdf_target=None, log_pdf_target=None, pdf_target_params=None, pdf_target_copula=None,
                 pdf_target_copula_params=None, pdf_target_type='joint_pdf',
                 algorithm='MH', jump=1, nsamples=None, seed=None, nburn=0,
                 verbose=False):

        self.pdf_proposal_type = pdf_proposal_type
        self.pdf_proposal_scale = pdf_proposal_scale
        self.pdf_target = pdf_target
        self.log_pdf_target = log_pdf_target
        self.pdf_target_params = pdf_target_params
        self.pdf_target_copula = pdf_target_copula
        self.pdf_target_copula_params = pdf_target_copula_params
        self.algorithm = algorithm
        self.jump = jump
        self.nsamples = nsamples
        self.dimension = dimension
        self.seed = seed
        self.nburn = nburn
        self.pdf_target_type = pdf_target_type
        self.init_mcmc()
        self.verbose = verbose
        if self.algorithm is 'Stretch':
            self.ensemble_size = len(self.seed)
        self.samples, self.accept_ratio = self.run_mcmc()

    def run_mcmc(self):
        n_accepts = 0

        # Defining an array to store the generated samples
        samples = np.zeros([self.nsamples * self.jump + self.nburn, self.dimension])

        ################################################################################################################
        # Classical Metropolis-Hastings Algorithm with symmetric proposal density
        if self.algorithm == 'MH':
            samples[0, :] = self.seed.reshape((-1,))
            log_pdf_ = self.log_pdf_target
            log_p_current = log_pdf_(samples[0, :])

            # Loop over the samples
            for i in range(self.nsamples * self.jump - 1 + self.nburn):
                if self.pdf_proposal_type[0] == 'Normal':
                    cholesky_cov = np.diag(self.pdf_proposal_scale)
                    z_normal = np.random.normal(size=(self.dimension, ))
                    candidate = samples[i, :] + np.matmul(cholesky_cov, z_normal)
                    log_p_candidate = log_pdf_(candidate)
                    log_p_accept = log_p_candidate - log_p_current
                    accept = np.log(np.random.random()) < log_p_accept

                    if accept:
                        samples[i + 1, :] = candidate
                        log_p_current = log_p_candidate
                        n_accepts += 1
                    else:
                        samples[i + 1, :] = samples[i, :]

                elif self.pdf_proposal_type[0] == 'Uniform':
                    low = -np.array(self.pdf_proposal_scale) / 2
                    high = np.array(self.pdf_proposal_scale) / 2
                    candidate = samples[i, :] + np.random.uniform(low=low, high=high, size=(self.dimension, ))
                    log_p_candidate = log_pdf_(candidate)
                    log_p_accept = log_p_candidate - log_p_current
                    accept = np.log(np.random.random()) < log_p_accept

                    if accept:
                        samples[i + 1, :] = candidate
                        log_p_current = log_p_candidate
                        n_accepts += 1
                    else:
                        samples[i + 1, :] = samples[i, :]
            accept_ratio = n_accepts/(self.nsamples * self.jump - 1 + self.nburn)

        ################################################################################################################
        # Modified Metropolis-Hastings Algorithm with symmetric proposal density
        elif self.algorithm == 'MMH':

            samples[0, :] = self.seed.reshape((-1,))

            if self.pdf_target_type == 'marginal_pdf':
                list_log_p_current = []
                for j in range(self.dimension):
                    log_pdf_ = self.log_pdf_target[j]
                    list_log_p_current.append(log_pdf_(samples[0, j]))
                for i in range(self.nsamples * self.jump - 1 + self.nburn):
                    for j in range(self.dimension):

                        log_pdf_ = self.log_pdf_target[j]

                        if self.pdf_proposal_type[j] == 'Normal':
                            candidate = np.random.normal(samples[i, j], self.pdf_proposal_scale[j], size=1)
                            log_p_candidate = log_pdf_(candidate)
                            log_p_current = list_log_p_current[j]
                            log_p_accept = log_p_candidate - log_p_current

                            accept = np.log(np.random.random()) < log_p_accept

                            if accept:
                                samples[i + 1, j] = candidate
                                list_log_p_current[j] = log_p_candidate
                                n_accepts += 1 / self.dimension
                            else:
                                samples[i + 1, j] = samples[i, j]

                        elif self.pdf_proposal_type[j] == 'Uniform':
                            candidate = np.random.uniform(low=samples[i, j] - self.pdf_proposal_scale[j] / 2,
                                                          high=samples[i, j] + self.pdf_proposal_scale[j] / 2, size=1)
                            log_p_candidate = log_pdf_(candidate)
                            log_p_current = list_log_p_current[j]
                            log_p_accept = log_p_candidate - log_p_current

                            accept = np.log(np.random.random()) < log_p_accept

                            if accept:
                                samples[i + 1, j] = candidate
                                list_log_p_current[j] = log_p_candidate
                                n_accepts += 1 / self.dimension
                            else:
                                samples[i + 1, j] = samples[i, j]
            else:
                log_pdf_ = self.log_pdf_target

                for i in range(self.nsamples * self.jump - 1 + self.nburn):
                    candidate = np.copy(samples[i, :])
                    current = np.copy(samples[i, :])
                    log_p_current = log_pdf_(samples[i, :])
                    for j in range(self.dimension):
                        if self.pdf_proposal_type[j] == 'Normal':
                            candidate[j] = np.random.normal(samples[i, j], self.pdf_proposal_scale[j])

                        elif self.pdf_proposal_type[j] == 'Uniform':
                            candidate[j] = np.random.uniform(low=samples[i, j] - self.pdf_proposal_scale[j] / 2,
                                                             high=samples[i, j] + self.pdf_proposal_scale[j] / 2,
                                                             size=1)

                        log_p_candidate = log_pdf_(candidate)
                        log_p_accept = log_p_candidate - log_p_current

                        accept = np.log(np.random.random()) < log_p_accept

                        if accept:
                            current[j] = candidate[j]
                            log_p_current = log_p_candidate
                            n_accepts += 1
                        else:
                            candidate[j] = current[j]

                    samples[i + 1, :] = current
            accept_ratio = n_accepts / (self.nsamples * self.jump - 1 + self.nburn)

        ################################################################################################################
        # Affine Invariant Ensemble Sampler with stretch moves

        elif self.algorithm == 'Stretch':

            samples[0:self.ensemble_size, :] = self.seed
            log_pdf_ = self.log_pdf_target
            # list_log_p_current = [log_pdf_(samples[i, :], self.pdf_target_params) for i in range(self.ensemble_size)]

            for i in range(self.ensemble_size - 1, self.nsamples * self.jump - 1):
                complementary_ensemble = samples[i - self.ensemble_size + 2:i + 1, :]
                s0 = random.choice(complementary_ensemble)
                s = (1 + (self.pdf_proposal_scale[0] - 1) * random.random()) ** 2 / self.pdf_proposal_scale[0]
                candidate = s0 + s * (samples[i - self.ensemble_size + 1, :] - s0)

                log_p_candidate = log_pdf_(candidate)
                log_p_current = log_pdf_(samples[i - self.ensemble_size + 1, :])
                # log_p_current = list_log_p_current[i - self.ensemble_size + 1]
                log_p_accept = np.log(s ** (self.dimension - 1)) + log_p_candidate - log_p_current

                accept = np.log(np.random.random()) < log_p_accept

                if accept:
                    samples[i + 1, :] = candidate.reshape((-1, ))
                    # list_log_p_current.append(log_p_candidate)
                    n_accepts += 1
                else:
                    samples[i + 1, :] = samples[i - self.ensemble_size + 1, :]
                    # list_log_p_current.append(list_log_p_current[i - self.ensemble_size + 1])
            accept_ratio = n_accepts / (self.nsamples * self.jump - self.ensemble_size)


        ################################################################################################################
        # Return the samples

        if self.algorithm is 'MMH' or self.algorithm is 'MH':
            if self.verbose:
                print('Successful execution of the MCMC design')
            return samples[self.nburn:self.nsamples * self.jump + self.nburn:self.jump], accept_ratio
        else:
            output = np.zeros((self.nsamples, self.dimension))
            j = 0
            for i in range(self.jump * self.ensemble_size - self.ensemble_size, samples.shape[0],
                           self.jump * self.ensemble_size):
                output[j:j + self.ensemble_size, :] = samples[i:i + self.ensemble_size, :]
                j = j + self.ensemble_size
            return output, accept_ratio

    ####################################################################################################################
    # Check to ensure consistency of the user input and assign defaults
    def init_mcmc(self):

        # Check dimension
        if self.dimension is None:
            self.dimension = 1

        # Check nsamples
        if self.nsamples is None:
            raise NotImplementedError('Exit code: Number of samples not defined.')

        # Check nburn
        if self.nburn is None:
            self.nburn = 0

        # Check jump
        if self.jump is None:
            self.jump = 1
        if self.jump == 0:
            raise ValueError("Exit code: Value of jump must be greater than 0")

        # Check seed
        if self.algorithm is not 'Stretch':
            if self.seed is None:
                self.seed = np.zeros(self.dimension)
            self.seed = np.array(self.seed)
            if (len(self.seed.shape) == 1) and (self.seed.shape[0] != self.dimension):
                raise NotImplementedError("Exit code: Incompatible dimensions in 'seed'.")
            self.seed = self.seed.reshape((1, -1))
        else:
            if self.seed is None or len(self.seed.shape) != 2:
                raise NotImplementedError("For Stretch algorithm, a seed must be given as a ndarray")
            if self.seed.shape[1] != self.dimension:
                raise NotImplementedError("Exit code: Incompatible dimensions in 'seed'.")
            if self.seed.shape[0] < 3:
                raise NotImplementedError("Exit code: Ensemble size must be > 2.")

        # Check algorithm
        if self.algorithm is None:
            self.algorithm = 'MH'
        if self.algorithm not in ['MH', 'MMH', 'Stretch']:
            raise NotImplementedError('Exit code: Unrecognized MCMC algorithm. Supported algorithms: '
                                      'Metropolis-Hastings (MH), '
                                      'Modified Metropolis-Hastings (MMH), '
                                      'Affine Invariant Ensemble with Stretch Moves (Stretch).')

        # Check pdf_proposal_type
        if self.pdf_proposal_type is None:
            self.pdf_proposal_type = 'Normal'
        # If pdf_proposal_type is entered as a string, make it a list
        if isinstance(self.pdf_proposal_type, str):
            self.pdf_proposal_type = [self.pdf_proposal_type]
        for i in self.pdf_proposal_type:
            if i not in ['Uniform', 'Normal']:
                raise ValueError('Exit code: Unrecognized type for proposal distribution. Supported distributions: '
                                 'Uniform, '
                                 'Normal.')
        if self.algorithm is 'MH' and len(self.pdf_proposal_type) != 1:
            raise ValueError('Exit code: MH algorithm can only take one proposal distribution.')
        elif len(self.pdf_proposal_type) != self.dimension:
            if len(self.pdf_proposal_type) == 1:
                self.pdf_proposal_type = self.pdf_proposal_type * self.dimension
            else:
                raise NotImplementedError("Exit code: Incompatible dimensions in 'pdf_proposal_type'.")

        # Check pdf_proposal_scale
        if self.pdf_proposal_scale is None:
            if self.algorithm == 'Stretch':
                self.pdf_proposal_scale = 2
            else:
                self.pdf_proposal_scale = 1
        if not isinstance(self.pdf_proposal_scale, list):
            self.pdf_proposal_scale = [self.pdf_proposal_scale]
        if len(self.pdf_proposal_scale) != self.dimension:
            if len(self.pdf_proposal_scale) == 1:
                self.pdf_proposal_scale = self.pdf_proposal_scale * self.dimension
            else:
                raise NotImplementedError("Exit code: Incompatible dimensions in 'pdf_proposal_scale'.")

        # Check log_pdf_target and pdf_target
        if self.log_pdf_target is None and self.pdf_target is None:
            raise ValueError('UQpy error: a target function must be provided, in log_pdf_target of pdf_target')
        if isinstance(self.log_pdf_target, list) and len(self.log_pdf_target) != self.dimension:
            raise ValueError('UQpy error: inconsistent dimensions.')
        if isinstance(self.pdf_target, list) and len(self.pdf_target) != self.dimension:
            raise ValueError('UQpy error: inconsistent dimensions.')

        # Check pdf_target_type
        if self.pdf_target_type not in ['joint_pdf', 'marginal_pdf']:
            raise ValueError('pdf_target_type should be "joint_pdf", "marginal_pdf"')

        # Check MMH
        if self.algorithm is 'MMH':
            if (self.pdf_target_type == 'marginal_pdf') and (self.pdf_target_copula is not None):
                raise ValueError('UQpy error: MMH with pdf_target_type="marginal" cannot be used when the'
                                 'target pdf has a copula, use pdf_target_type="joint" instead')

        # If pdf_target or log_pdf_target are given as lists, they should be of the right dimension
        if isinstance(self.log_pdf_target, list):
            if len(self.log_pdf_target) != self.dimension:
                raise ValueError('log_pdf_target given as a list should have length equal to dimension')
            if (self.pdf_target_params is not None) and (len(self.log_pdf_target) != len(self.pdf_target_params)):
                raise ValueError('pdf_target_params should be given as a list of length equal to log_pdf_target')
        if isinstance(self.pdf_target, list):
            if len(self.pdf_target) != self.dimension:
                raise ValueError('pdf_target given as a list should have length equal to dimension')
            if (self.pdf_target_params is not None) and (len(self.pdf_target) != len(self.pdf_target_params)):
                raise ValueError('pdf_target_params should be given as a list of length equal to pdf_target')


        # Define a helper function
        def compute_log_pdf(x, pdf_func, params=None, copula_params=None):
            kwargs_ = {}
            if params is not None:
                kwargs_['params'] = params
            if copula_params is not None:
                kwargs_['copula_params'] = copula_params
            pdf_value = max(pdf_func(x, **kwargs_), 10 ** (-320))
            return np.log(pdf_value)

        # Either pdf_target or log_pdf_target must be defined
        if (self.pdf_target is None) and (self.log_pdf_target is None):
            raise ValueError('The target distribution must be defined, using inputs'
                             ' log_pdf_target or pdf_target.')
        # For MMH with pdf_target_type == 'marginals', pdf_target or its log should be lists
        if (self.algorithm == 'MMH') and (self.pdf_target_type == 'marginal_pdf'):
            kwargs = [{}]*self.dimension
            for j in range(self.dimension):
                if self.pdf_target_params is not None:
                    kwargs[j]['params'] = self.pdf_target_params[j]
                if self.pdf_target_copula_params is not None:
                    kwargs[j]['copula_params'] = self.pdf_target_copula_params[j]

            if self.log_pdf_target is not None:
                if not isinstance(self.log_pdf_target, list):
                    raise ValueError('For MMH algo with pdf_target_type="marginal_pdf", '
                                     'log_pdf_target should be a list')
                if isinstance(self.log_pdf_target[0], str):
                    p_js = [Distribution(dist_name=pdf_target_j) for pdf_target_j in self.pdf_target]
                    try:
                        [p_j.log_pdf(x=self.seed[0, j], **kwargs[j]) for (j, p_j) in enumerate(p_js)]
                        self.log_pdf_target = [partial(p_j.log_pdf, **kwargs[j]) for (j, p_j) in enumerate(p_js)]
                    except AttributeError:
                        raise AttributeError('log_pdf_target given as a list of strings must point to Distributions '
                                             'with an existing log_pdf method.')
                elif callable(self.log_pdf_target[0]):
                    self.log_pdf_target = [partial(pdf_target_j, **kwargs[j]) for (j, pdf_target_j)
                                           in enumerate(self.log_pdf_target)]
                else:
                    raise ValueError('log_pdf_target must be a list of strings or a list of callables')
            else:
                if not isinstance(self.pdf_target, list):
                    raise ValueError('For MMH algo with pdf_target_type="marginal_pdf", '
                                     'pdf_target should be a list')
                if isinstance(self.pdf_target[0], str):
                    p_js = [Distribution(dist_name=pdf_target_j) for pdf_target_j in self.pdf_target]
                    try:
                        [p_j.pdf(x=self.seed[0, j], **kwargs[j]) for (j, p_j) in enumerate(p_js)]
                        self.log_pdf_target = [partial(compute_log_pdf, pdf_func=p_j.pdf, **kwargs[j])
                                               for (j, p_j) in enumerate(p_js)]
                    except AttributeError:
                        raise AttributeError('pdf_target given as a list of strings must point to Distributions '
                                             'with an existing pdf method.')
                elif callable(self.pdf_target[0]):
                    self.log_pdf_target = [partial(compute_log_pdf, pdf_func=pdf_target_j, **kwargs[j])
                                           for (j, pdf_target_j) in enumerate(self.pdf_target)]
                else:
                    raise ValueError('pdf_target must be a list of strings or a list of callables')
        else:
            kwargs = {}
            if self.pdf_target_params is not None:
                kwargs['params'] = self.pdf_target_params
            if self.pdf_target_copula_params is not None:
                kwargs['copula_params'] = self.pdf_target_copula_params

            if self.log_pdf_target is not None:
                if isinstance(self.log_pdf_target, str) or (isinstance(self.log_pdf_target, list)
                                                            and isinstance(self.log_pdf_target[0], str)):
                    p = Distribution(dist_name=self.log_pdf_target, copula=self.pdf_target_copula)
                    try:
                        p.log_pdf(x=self.seed[0, :], **kwargs)
                        self.log_pdf_target = partial(p.log_pdf, **kwargs)
                    except AttributeError:
                        raise AttributeError('log_pdf_target given as a string must point to a Distribution '
                                             'with an existing log_pdf method.')
                elif callable(self.log_pdf_target):
                    self.log_pdf_target = partial(self.log_pdf_target, **kwargs)
                else:
                    raise ValueError('For MH and Stretch, log_pdf_target must be a callable function, '
                                     'a str or list of str')
            else:
                if isinstance(self.pdf_target, str) or (isinstance(self.pdf_target, list)
                                                        and isinstance(self.pdf_target[0], str)):
                    p = Distribution(dist_name=self.pdf_target, copula=self.pdf_target_copula)
                    try:
                        p.pdf(x=self.seed[0, :], **kwargs)
                        self.log_pdf_target = partial(compute_log_pdf, pdf_func=p.pdf, **kwargs)
                    except AttributeError:
                        raise AttributeError('pdf_target given as a string must point to a Distribution '
                                             'with an existing pdf method.')
                elif callable(self.pdf_target):
                    self.log_pdf_target = partial(compute_log_pdf, pdf_func=self.pdf_target, **kwargs)
                else:
                    raise ValueError('For MH and Stretch, pdf_target must be a callable function, '
                                     'a str or list of str')


class MCMC:
    """
        Description:
            Generate samples from arbitrary user-specified probability density function using Markov Chain Monte Carlo.
            Supported algorithms at this time are:
            - Metropolis-Hastings(MH),
            - Modified Metropolis-Hastings (MMH),
            - Affine Invariant Ensemble Sampler with stretch moves (Stretch),
            - DEMC,
            - Delayed Rejection Adaptive Metropolis (DRAM)
            References:
            S.-K. Au and J. L. Beck,“Estimation of small failure probabilities in high dimensions by subset simulation,”
                Probabilistic Eng. Mech., vol. 16, no. 4, pp. 263–277, Oct. 2001.
            J. Goodman and J. Weare, “Ensemble samplers with affine invariance,” Commun. Appl. Math. Comput. Sci.,vol.5,
                no. 1, pp. 65–80, 2010.
        Input:
            :param dimension: A scalar value defining the dimension of target density function.
                              Default: 1
            :type dimension: int
            :param pdf_target: Target density function from which to draw random samples
                            The target joint probability density must be a (list of) function(s) or string(s).
                            If type == 'str'
                                The assigned string must refer to a custom pdf defined in the file custom_pdf.py in the
                                 working directory.
                            If type == callable
                                The function must be defined in the python script calling MCMC.
            :type pdf_target: (list of) callables or strings.
            :param log_pdf_target: Aleternative way to define the target pdf, see above.
            :type log_pdf_target: (list of) callables or strings.
            :param pdf_target_copula: Copula of the target pdf, only if pdf_target/log_pdf_target is a list of strings.
            :type pdf_target_copula: string
            :param pdf_target_params: Parameters of the target pdf (used when calling log_pdf method).
            :type pdf_target_params: list
            :param pdf_target_copula_params: Parameters of the target pdf copula (used when calling log_pdf method).
            :type pdf_target_copula_params: list
            :param algorithm:  Algorithm used to generate random samples.
                            Options:
                                'MH': Metropolis Hastings Algorithm
                                'MMH': Component-wise Modified Metropolis Hastings Algorithm
                                'Stretch': Affine Invariant Ensemble MCMC with stretch moves
                                'DEMC': Affine Invariant Ensemble MCMC with stretch moves
                                'DRAM': Delayed Rejection Adaptive Metropolis
                            Default: 'MH'
            :type algorithm: str
            :param nsamples: Number of samples to generate
                                No Default Value: nsamples must be prescribed
            :type nsamples: int
            :param jump: Number of samples between accepted states of the Markov chain.
                                Default value: 1 (Accepts every state)
            :type: jump: int
            :param nburn: Length of burn-in. Number of samples at the beginning of the chain to discard.
                            This option is only used for the 'MMH' and 'MH' algorithms.
                            Default: nburn = 0
            :type nburn: int
            :param seed: Seed of the Markov chain(s)
                            Default: zeros(1 x dimension) - will raise an error for some algorithms for which the seed
                            must be specified
            :type seed: numpy array of dimension (nchains, dimension)
            :param **algorithm_inputs: Inputs that are algorithm specific - see user manual for a detailed list
            :type **algorithm_inputs: dictionary
            :param save_log_pdf: boolean that indicates whether to save log_pdf_values along with the samples
            :type save_log_pdf: bool, default False
            :param concat_chains_: boolean that indicates whether to concatenate the chains after a run,
                    if True: self.samples will be of size (nchains * nsamples, dimension)
                    if False: self.samples will be of size (nsamples, nchains, dimension)
            :type concat_chains_: bool, default True
        Output:
            :return: MCMC.samples: Set of MCMC samples following the target distribution
            :rtype: MCMC.samples: ndarray

            :return: MCMC.log_pdf_values: Values of
            :rtype: MCMC.log_pdf_values: ndarray

            :return: MCMC.accept_ratio: Acceptance ratio of the MCMC samples
            :rtype: MCMC.accept_ratio: float

    """

    # Authors: Audrey Olivier, Michael D. Shields, Mohit Chauhan, Dimitris G. Giovanis
    # Updated: 04/08/2019 by Audrey Olivier

    def __init__(self, dimension=1, pdf_target=None, log_pdf_target=None, pdf_target_copula=None,
                 pdf_target_params=None, pdf_target_copula_params=None, seed=None, nsamples=None, nburn=0, jump=1,
                 algorithm='MH', save_log_pdf=False, verbose=False, concat_chains_=True, **algorithm_inputs):

        self.dimension, self.nsamples, self.nburn, self.jump = dimension, nsamples, nburn, jump
        self.check_integers()    # check that nsamples, dimension, nburn, jump  are integers >= 0
        self.seed = self.preprocess_seed(seed)    # check type and assign default [0., ... 0.] if not provided
        self.nchains = self.seed.shape[0]
        self.pdf_target_kwargs = {'pdf': pdf_target, 'log_pdf': log_pdf_target, 'copula': pdf_target_copula,
                                  'params': pdf_target_params, 'copula_params': pdf_target_copula_params}
        self.algorithm = algorithm
        self.algorithm_inputs = algorithm_inputs
        self.save_log_pdf = save_log_pdf
        self.concat_chains_ = concat_chains_
        self.verbose = verbose

        # Do algorithm dependent initialization
        if algorithm.lower() == 'mh':
            self.evaluate_log_target = self.init_mh()
        elif algorithm.lower() == 'mmh':
            self.evaluate_log_target = self.init_mmh()
        elif algorithm.lower() == 'stretch':
            self.evaluate_log_target = self.init_stretch()
        elif algorithm.lower() == 'dram':
            self.evaluate_log_target = self.init_dram()
        elif algorithm.lower() == 'dream':
            self.evaluate_log_target = self.init_dream()
        else:
            raise NotImplementedError('MCMC algorithms currently supported in UQpy are: MH, MMH, Stretch, DEMC, DRAM.')

        if self.verbose:
            print('Initialization of mcmc algorithm ' + self.algorithm + ' completed.')

        # If nsamples is provided, run the algorithm
        self.samples = None
        self.log_pdf_values = None
        if nsamples is not None and nsamples != 0:
            self.run(nsamples)

    def run(self, nsamples, jump=None):
        """ Run MCMC algorithm. If run was called before, new samples are appended to self.samples, otherwise
        self.samples is created from scratch. """

        # nsamples must be provided; if nburn and jump are provided, update their values, otherwise keep previous values
        self.nsamples = nsamples
        if jump is not None:
            self.jump = jump
        if self.samples is not None:
            self.nburn = 0    # burnin is assumed to be 0 if run() has already been called with no reset
        self.check_integers()

        # Initialize the runs: allocate space for the new samples and log pdf values
        # self.samples is of shape (nsamples, nchains, dimension) and log_pdf_values of shape (nsamples, nchains)
        current_state = self.initialize_samples()

        if self.verbose:
            print('Running MCMC...')

        # Run (self.nburn + self.nsamples * self.jump) iterations of the MCMC algorithm
        if self.algorithm.lower() == 'mh':
            self.run_mh(current_state)
        elif self.algorithm.lower() == 'mmh':
            self.run_mmh(current_state)
        elif self.algorithm.lower() == 'stretch':
            self.run_stretch(current_state)
        elif self.algorithm.lower() == 'dram':
            self.run_dram(current_state)
        elif self.algorithm.lower() == 'dream':
            self.run_dream(current_state)
        else:
            warnings.warn('This algorithm is not (yet!) supported.')

        if self.verbose:
            print('MCMC run successfully !')

        # Concatenate chains if nchains is 1: self.samples becomes of shape (nsamples, dimension) and log_likelihood
        # values of shape (nsamples, )
        if self.concat_chains_:
            self.concatenate_chains()

    ####################################################################################################################
    # Functions for MH algorithm: init_mh and run_mh
    def init_mh(self):
        """ Perform some checks and initialize the MH algorithm """

        # Initialize the log_pdf_target: it is now a function that evaluates log_pdf_target(x) for a given x
        evaluate_log_target = self.preprocess_target(x_tryout=self.seed, **self.pdf_target_kwargs)

        # Check MH algorithm inputs: proposal_type and proposal_scale
        for key in self.algorithm_inputs.keys():
            if key not in ['proposal_type', 'proposal_scale']:    # remove inputs that are not being used
                warnings.warn('Input '+key+' not used in MH algorithm (used inputs are "proposal_type", '
                                           '"proposal_scale").')
        proposal_type, proposal_scale = self.preprocess_proposal(dim=self.dimension, **self.algorithm_inputs)    # this
        # function checks proposal_type and scale, assign defaults ('normal' and 1., respectively), potentially
        # transforms the scale shape so that they can be used within sample_candidate_from_proposal.
        self.algorithm_inputs['proposal_type'] = proposal_type
        self.algorithm_inputs['proposal_scale'] = proposal_scale
        return evaluate_log_target

    def run_mh(self, current_state):
        # Evaluate the current log_pdf and initialize acceptance ratio
        current_log_pdf = self.evaluate_log_target(current_state)

        # Loop over the samples
        for iter_nb in range(self.nsamples * self.jump - 1 + self.nburn):

            # Sample candidate
            candidate = self.sample_candidate_from_proposal(current_state,
                                                            proposal_type=self.algorithm_inputs['proposal_type'],
                                                            proposal_scale=self.algorithm_inputs['proposal_scale'])

            # Compute log_pdf_target of candidate sample
            log_p_candidate = self.evaluate_log_target(candidate)

            # Compare candidate with current sample and decide or not to keep the candidate (loop over nc chains)
            for nc, (cand, log_p_cand, log_p_curr) in enumerate(zip(candidate, log_p_candidate, current_log_pdf)):
                accept = np.log(np.random.random()) < log_p_cand - log_p_curr
                if accept:
                    current_state[nc, :] = cand
                    current_log_pdf[nc] = log_p_cand
                self.update_accept_ratio(iter_nb, nc, float(accept))

            # Save the current state if needed
            self.update_samples(iter_nb, current_state, current_log_pdf)
        return None

    ####################################################################################################################
    # Functions for MMH algorithm: init_mmh and iterations_mmh
    def init_mmh(self):
        """ Perform some checks and initialize the MMH algorithm """

        # Algorithms inputs are pdf_target_type, proposal_type and proposal_scale.
        used_inputs = ['pdf_target_type', 'proposal_type', 'proposal_scale']
        for key in self.algorithm_inputs.keys():
            if key not in used_inputs:
                warnings.warn('Input ' + key + ' not used in MH algorithm (used inputs are "pdf_target_type",'
                                               ' "proposal_type", "proposal_scale").')

        # Initialize the log_pdf_target (depends on whether type is joint or marginal)
        # Check pdf_target_type
        if 'pdf_target_type' not in self.algorithm_inputs.keys():
            self.algorithm_inputs['pdf_target_type'] = 'marginal_pdf'
        if self.algorithm_inputs['pdf_target_type'] == 'marginal_pdf':
            # All inputs to pdf target should be lists of length dimension
            for key in ['pdf', 'log_pdf', 'params']:
                value = self.pdf_target_kwargs[key]
                if value is not None and not (isinstance(value, list) and len(value) == self.dimension):
                    raise TypeError('For MMH algorithm with marginal_pdf, the target_pdf and its params must be lists '
                                    'of length dimension.')
            # Copula are not supported
            for key in ['copula', 'copula_params']:
                if self.pdf_target_kwargs[key] is not None:
                    raise ValueError('MMH with marginal_pdf cannot be run for a multivariate pdf with copula.')
            # Compute evaluate_log_target: it will be a list
            log_target_marginals = []
            for j in range(self.dimension):
                kwargs_j = dict([(key, value[j]) if value is not None else (key, None)
                                 for (key, value) in self.pdf_target_kwargs.items()])
                log_target_j = self.preprocess_target(x_tryout=self.seed[:, j, np.newaxis], **kwargs_j)
                log_target_marginals.append(log_target_j)
            evaluate_log_target = log_target_marginals
        elif self.algorithm_inputs['pdf_target_type'] == 'joint_pdf':
            evaluate_log_target = self.preprocess_target(x_tryout=self.seed, **self.pdf_target_kwargs)
        else:
            raise TypeError('pdf_target_type for MMH should be "marginal_pdf" or "joint_pdf".')

        # Proposal type and scale should be lists of length dimension.
        for key in ['proposal_type', 'proposal_scale']:
            if key in self.algorithm_inputs.keys():
                if not isinstance(self.algorithm_inputs[key], list):
                    self.algorithm_inputs[key] = [self.algorithm_inputs[key]] * self.dimension
                if len(self.algorithm_inputs[key]) != self.dimension:
                    raise ValueError('Wrong dimensions in proposal_scale or proposal_type.')

        for j in range(self.dimension):   # for each dimension, create a dictionary that contains the type and scale
            # this dimension's proposal, will be easily accessed later on when sampling a new candidate
            tmp_type, tmp_scale = self.preprocess_proposal(
                dim=1, proposal_type=self.algorithm_inputs['proposal_type'][j],
                proposal_scale=self.algorithm_inputs['proposal_scale'][j])
            self.algorithm_inputs['proposal_{}'.format(j)] = {'proposal_type': tmp_type, 'proposal_scale': tmp_scale}
        return evaluate_log_target

    def run_mmh(self, current_state):
        # Loop over the samples
        if self.algorithm_inputs['pdf_target_type'] == 'marginal_pdf':
            # Evaluate the current log_pdf
            current_log_p_marginals = [self.evaluate_log_target[j](current_state[:, j, np.newaxis])
                                       for j in range(self.dimension)]
            for iter_nb in range(self.nsamples * self.jump - 1 + self.nburn):
                # Sample candidate (independently in each dimension)
                tmp_accept = 0.
                for j in range(self.dimension):
                    candidate_j = self.sample_candidate_from_proposal(
                        current_state[:, j, np.newaxis], **self.algorithm_inputs['proposal_{}'.format(j)])

                    # Compute log_pdf_target of candidate sample
                    log_p_candidate_j = self.evaluate_log_target[j](candidate_j)

                    # Compare candidate with current sample and decide or not to keep the candidate
                    for nc, (cand, log_p_cand, log_p_curr) in enumerate(zip(candidate_j, log_p_candidate_j,
                                                                            current_log_p_marginals[j])):
                        accept = np.log(np.random.random()) < log_p_cand - log_p_curr
                        if accept:
                            current_state[nc, j] = cand
                            current_log_p_marginals[j][nc] = log_p_cand
                            tmp_accept += 1. / self.dimension

                # Save the current state if needed
                current_log_pdf = sum(current_log_p_marginals)
                self.update_samples(iter_nb, current_state, current_log_pdf)
                for nc in range(self.nchains):
                    self.update_accept_ratio(iter_nb, nc, tmp_accept)

        elif self.algorithm_inputs['pdf_target_type'] == 'joint_pdf':
            current_log_pdf = self.evaluate_log_target(current_state)
            for iter_nb in range(self.nsamples * self.jump - 1 + self.nburn):

                tmp_accept = 0.
                candidate = np.copy(current_state)
                for j in range(self.dimension):
                    candidate_j = self.sample_candidate_from_proposal(
                        current_state[:, j, np.newaxis], **self.algorithm_inputs['proposal_{}'.format(j)])
                    candidate[:, j] = candidate_j[:, 0]

                    # Compute log_pdf_target of candidate sample
                    log_p_candidate = self.evaluate_log_target(candidate)

                    # Compare candidate with current sample and decide or not to keep the candidate
                    for nc, (cand, log_p_cand, log_p_curr) in enumerate(zip(candidate_j, log_p_candidate,
                                                                            current_log_pdf)):
                        accept = np.log(np.random.random()) < log_p_cand - log_p_curr
                        if accept:
                            current_state[nc, j] = cand
                            current_log_pdf[nc] = log_p_cand
                            tmp_accept += 1. / self.dimension
                        else:
                            candidate[:, j] = current_state[:, j]

                # Save the current state if needed
                self.update_samples(iter_nb, current_state, current_log_pdf)
                for nc in range(self.nchains):
                    self.update_accept_ratio(iter_nb, nc, tmp_accept)
        return None

    ####################################################################################################################
    # Functions for Stretch algorithm: init_stretch and iterations_stretch
    def init_stretch(self):
        """ Perform some checks and initialize the Stretch algorithm """

        # Check nchains = ensemble size for the Stretch algorithm
        if self.nchains < 2:
            raise ValueError('For the Stretch algorithm, a seed must be provided with at least two samples.')

        # Initialize the log_pdf_target: it is now a function that evaluates log_pdf_target(x) for a given x
        evaluate_log_target = self.preprocess_target(x_tryout=self.seed, **self.pdf_target_kwargs)

        # Check MH algorithm inputs: proposal_type and proposal_scale
        for key in self.algorithm_inputs.keys():
            if key not in ['scale']:  # remove inputs that are not being used
                warnings.warn('Input ' + key + ' not used in MH algorithm (used inputs are "scale").')
        if 'scale' not in self.algorithm_inputs.keys():
            self.algorithm_inputs['scale'] = 2.
        if not isinstance(self.algorithm_inputs['scale'], (float, int)):
            raise ValueError('For Stretch, algorithm input "scale" should be a float.')
        return evaluate_log_target

    def run_stretch(self, current_state):
        # Evaluate the current log_pdf and initialize acceptance ratio
        current_log_pdf = self.evaluate_log_target(current_state)

        # Start the loop over nsamples - this code uses the parallel version of the stretch algorithm
        all_inds = np.arange(self.nchains)
        inds = all_inds % 2
        for iter_nb in range(self.nsamples * self.jump - 1 + self.nburn):
            # Separate the full ensemble into two sets, use one as a complementary ensemble to the other and vice-versa
            for split in range(2):
                S1 = (inds == split)

                # Get current and complementary sets
                sets = [current_state[inds == j, :] for j in range(2)]
                s, c = sets[split], sets[1 - split]  # current and complementary sets respectively
                Ns, Nc = len(s), len(c)

                # Sample new state for S1 based on S0 and vice versa
                zz = ((self.algorithm_inputs['scale'] - 1.) * np.random.rand(Ns, 1) + 1) ** 2. / \
                     self.algorithm_inputs['scale']  # sample Z
                factors = (self.dimension - 1.) * np.log(zz)  # compute log(Z ** (d - 1))
                rint = np.random.choice(Nc, size=(Ns,), replace=True)  # sample X_{j} from complementary set
                candidates = c[rint, :] - (c[rint, :] - s) * np.tile(zz, [1, self.dimension])  # new candidates

                # Compute new likelihood, can be done in parallel :)
                logp_candidates = self.evaluate_log_target(candidates)

                # Compute acceptance rate
                for j, f, lpc, candidate in zip(all_inds[S1], factors, logp_candidates, candidates):
                    accept = np.log(np.random.rand()) < f + lpc - current_log_pdf[j]
                    if accept:
                        current_state[j] = candidate
                        current_log_pdf[j] = lpc
                    self.update_accept_ratio(iter_nb, j, float(accept))
            # Save the current state if needed
            self.update_samples(iter_nb, current_state, current_log_pdf)
        return None

    ####################################################################################################################
    # Functions from DRAM algorithm
    def init_dram(self):
        """ Perform some checks and initialize the DRAM algorithm """

        # Initialize the log_pdf_target: it is now a function that evaluates log_pdf_target(x) for a given x
        evaluate_log_target = self.preprocess_target(x_tryout=self.seed, **self.pdf_target_kwargs)

        # The inputs to this algorithm are the proposal_scale (used initialy only) and k0
        for key in self.algorithm_inputs.keys():
            if key not in ['proposal_scale', 'k0', 'sp']:
                warnings.warn('Input ' + key + ' not used in DE-MC algorithm (used inputs are "proposal_scale", "k0", '
                                               '"sp".')
        keys = ['k0', 'sp', 'gamma_2']
        defaults = [100, 2.38 ** 2 / self.dimension, 1. / 5.]
        types = [int, (float, int), (float, int)]
        for (key, default_val, type_) in zip(keys, defaults, types):
            if key not in self.algorithm_inputs.keys():
                self.algorithm_inputs[key] = default_val
            elif not isinstance(self.algorithm_inputs[key], type):
                raise TypeError('Wrong type for DRAM algo parameter ' + key)
        _, self.algorithm_inputs['proposal_scale'] = self.preprocess_proposal(
            dim=self.dimension, proposal_type='normal', proposal_scale=self.algorithm_inputs['proposal_scale'])
        return evaluate_log_target

    def run_dram(self, current_state):
        # Evaluate the current log_pdf and initialize acceptance ratio
        current_log_pdf = self.evaluate_log_target(current_state)

        # Initialize scale parameter
        scale = self.algorithm_inputs['proposal_scale']
        proposal_cov = np.diag(np.diag(scale) ** 2)
        sample_mean = np.zeros((self.dimension, ))
        sample_covariance = np.zeros((self.dimension, self.dimension))

        # Loop over the samples
        for iter_nb in range(self.nsamples * self.jump - 1 + self.nburn):
            # compute the scale parameter

            # Sample candidate
            candidate = self.sample_candidate_from_proposal(current_state, proposal_type='normal', proposal_scale=scale)

            # Compute log_pdf_target of candidate sample
            log_p_candidate = self.evaluate_log_target(candidate)

            # Compare candidate with current sample and decide or not to keep the candidate (loop over nc chains)
            inds_DR = []
            for nc, (cand, log_p_cand, log_p_curr) in enumerate(zip(candidate, log_p_candidate, current_log_pdf)):
                accept = np.log(np.random.random()) < log_p_cand - log_p_curr
                if accept:
                    current_state[nc, :] = cand
                    current_log_pdf[nc] = log_p_cand
                    self.update_accept_ratio(iter_nb, nc, float(accept))
                else:    # enter delayed rejection
                    inds_DR.append(nc)    # these indices will enter the delayed rejection part

            if len(inds_DR) > 0:   # performed delayed rejection for some samples
                # Sample other candidates closer to the current one
                candidate2 = self.sample_candidate_from_proposal(
                    np.array([current_state[nc, :] for nc in range(self.nchains) if nc in inds_DR]),
                    proposal_type='normal', proposal_scale=self.algorithm_inputs['gamma_2'] * scale)
                log_p_candidate2 = self.evaluate_log_target(candidate2)
                for (nc, cand2, log_p_cand2) in zip(inds_DR, candidate2, log_p_candidate2):
                    alpha_cand_cand2 = min(1., np.exp(log_p_candidate[nc] - log_p_cand2))
                    alpha_cand_curr = min(1., np.exp(log_p_candidate[nc] - current_log_pdf[nc]))
                    log_J_cand_cand2 = multivariate_normal.logpdf(candidate[nc], cand2, cov=proposal_cov)
                    log_J_cand_curr = multivariate_normal.logpdf(candidate[nc], current_state[nc, :], cov=proposal_cov)
                    log_alpha2 = log_p_cand2 - current_log_pdf[nc] + log_J_cand_cand2 - log_J_cand_curr + \
                                 np.log(max(1. - alpha_cand_cand2, 10 ** (-320))) \
                                 - np.log(max(1. - alpha_cand_curr, 10 ** (-320)))
                    accept = np.log(np.random.random()) < min(0., log_alpha2)
                    if accept:
                        current_state[nc, :] = cand2
                        current_log_pdf[nc] = log_p_cand2
                    self.update_accept_ratio(iter_nb, nc, float(accept))

            for nc in range(self.nchains):
                # update covariance
                sample_mean, sample_covariance = recursive_update_mean_covariance(
                    n_new=iter_nb+1, new_sample=current_state[nc, :], previous_mean=sample_mean,
                    previous_covariance=sample_covariance)
                if iter_nb % self.algorithm_inputs['k0']:
                    proposal_cov = self.algorithm_inputs['sp'] * sample_covariance + 1e-6 * np.eye(self.dimension)
                    scale = np.linalg.cholesky(proposal_cov)

            # Save the current state if needed
            self.update_samples(iter_nb, current_state, current_log_pdf)
        return None

    ####################################################################################################################
    # Functions for DREAM algorithm
    def init_dream(self):
        """ Perform some checks and initialize the DREAM algorithm """

        # Check nb of chains
        if self.nchains < 2:
            raise ValueError('For the DREAM algorithm, a seed must be provided with at least two samples.')

        # Initialize the log_pdf_target: it is now a function that evaluates log_pdf_target(x) for a given x
        evaluate_log_target = self.preprocess_target(x_tryout=self.seed, **self.pdf_target_kwargs)

        # The algorithm inputs are: jump rate gamma - default is 3, c and c_star are parameters involved in the
        # differential evolution part of the algorithm - c_star should be small compared to the width of the target,
        # n_CR is the number of crossover probabilities - default 3, and p_g: prob(gamma=1) - default is 0.2
        names = ['delta', 'c', 'c_star', 'n_CR', 'p_g']
        defaults = [3, 0.1, 1e-6, 3, 0.2]
        types = [int, (float, int), (float, int), int, float]
        for key in self.algorithm_inputs.keys():
            if key not in names:
                warnings.warn(
                    'Input ' + key + ' not used in DE-MC algorithm (used inputs are "delta", "c", "c_star", '
                                     '"n_CR", "p_g").')
        for key, default_value, typ in zip(names, defaults, types):
            if key not in self.algorithm_inputs.keys():
                self.algorithm_inputs[key] = default_value
            if not isinstance(self.algorithm_inputs[key], typ):
                raise TypeError('Wrong type for input ' + key)
        if self.algorithm_inputs['n_CR'] > self.dimension:
            self.algorithm_inputs['n_CR'] = self.dimension
        return evaluate_log_target

    def run_dream(self, current_state):
        # Initialize some variables
        delta, c, c_star, n_CR, p_g = self.algorithm_inputs['delta'], self.algorithm_inputs['c'], \
                                      self.algorithm_inputs['c_star'], self.algorithm_inputs['n_CR'], \
                                      self.algorithm_inputs['p_g']
        J, n_id = np.zeros((n_CR,)), np.zeros((n_CR,))
        R = np.array([np.setdiff1d(np.arange(self.nchains), j) for j in range(self.nchains)])
        CR = np.arange(1, n_CR + 1) / n_CR
        pCR = np.ones((n_CR,)) / n_CR

        # Evaluate the current log_pdf and initialize acceptance ratio
        current_log_pdf = self.evaluate_log_target(current_state)

        # dynamic part: evolution of chains
        for iter_nb in range(self.nsamples * self.jump - 1 + self.nburn):

            draw = np.argsort(np.random.rand(self.nchains - 1, self.nchains), axis=0)
            dX = np.zeros_like(current_state)
            lmda = np.random.uniform(low=-c, high=c, size=(self.nchains,))
            std_x_tmp = np.std(current_state, axis=0)

            D = np.random.choice(delta, size=(self.nchains,), replace=True)
            as_ = [R[j, draw[slice(D[j]), j]] for j in range(self.nchains)]
            bs_ = [R[j, draw[slice(D[j], 2 * D[j], 1), j]] for j in range(self.nchains)]
            id = np.random.choice(n_CR, size=(self.nchains, ), replace=True, p=pCR)
            z = np.random.rand(self.nchains, self.dimension)
            A = [np.where(z_j < CR[id_j])[0] for (z_j, id_j) in zip(z, id)]  # subset A of selected dimensions
            d_star = np.array([len(A_j) for A_j in A])
            for j in range(self.nchains):
                if d_star[j] == 0:
                    A[j] = np.array([np.argmin(z[j])])
                    d_star[j] = 1
            gamma_d = 2.38 / np.sqrt(2 * (D + 1) * d_star)
            g = [np.random.choice([gamma_d[j], 1], size=1, replace=True, p=[1 - p_g, p_g]) for j in range(self.nchains)]
            for j in range(self.nchains):
                for i in A[j]:
                    dX[j, i] = c_star * np.random.randn() + \
                               (1 + lmda[j]) * g[j] * np.sum(current_state[as_[j], i] - current_state[bs_[j], i])
            candidates = current_state + dX

            # Evaluate log likelihood of candidates
            logp_candidates = self.evaluate_log_target(candidates)

            # Accept or reject
            for nc, (lpc, candidate, log_p_curr) in enumerate(zip(logp_candidates, candidates, current_log_pdf)):
                accept = np.log(np.random.random()) < lpc - log_p_curr
                if accept:
                    current_state[nc, :] = candidate
                    current_log_pdf[nc] = lpc
                else:
                    dX[nc, :] = 0
                J[id[nc]] = J[id[nc]] + np.sum((dX[nc, :] / std_x_tmp) ** 2)
                n_id[id[nc]] += 1
                self.update_accept_ratio(iter_nb, nc, float(accept))

            if iter_nb < self.nburn:  # update selection cross prob during burn-in
                pCR = J / n_id
                pCR /= sum(pCR)

            # Save the current state if needed
            self.update_samples(iter_nb, current_state, current_log_pdf)
        return None

    ####################################################################################################################
    # Helper functions that can be used by all algorithms
    # Methods update_samples, update_accept_ratio and sample_candidate_from_proposal can be called in the run stage.
    # Methods preprocess_target, preprocess_proposal, check_seed and check_integers can be called in the init stage.

    def concatenate_chains(self):
        # Concatenate chains so that samples go from (nsamples, nchains, dimension) to (nsamples * nchains, dimension)
        self.samples = self.samples.reshape((-1, self.dimension), order='C')
        if self.save_log_pdf:
            self.log_pdf_values = self.log_pdf_values.reshape((-1, ), order='C')
        return None

    def unconcatenate_chains(self):
        # Inverse of concatenate_chains method
        self.samples = self.samples.reshape((-1, self.nchains, self.dimension), order='C')
        if self.save_log_pdf:
            self.log_pdf_values = self.log_pdf_values.reshape((-1, self.nchains), order='C')
        return None

    def initialize_samples(self):
        """ Allocate space for samples and log likelihood values, initialize sample_index, acceptance ratio
        If some samples already exist, allocate space to append new samples to the old ones """
        if self.samples is None:    # very first call of run, set current_state as the seed and initialize self.samples
            current_state = self.seed
            self.current_sample_index = 0
            self.samples = np.zeros((self.nsamples, self.nchains, self.dimension))
            if self.save_log_pdf:
                self.log_pdf_values = np.zeros((self.nsamples, self.nchains))
            self.accept_ratio = np.zeros((self.nchains, ))

        else:    # fetch previous samples to start the new run, current state is last saved sample
            if len(self.samples.shape) == 2:   # the chains were previously concatenated
                self.unconcatenate_chains()
            current_state = self.samples[-1]
            self.current_sample_index = self.samples.shape[0]
            self.samples = np.concatenate([self.samples, np.zeros((self.nsamples, self.nchains, self.dimension))],
                                          axis=0)
            if self.save_log_pdf:
                self.log_pdf_values = np.concatenate([self.log_pdf_values, np.zeros((self.nsamples, self.nchains))],
                                                     axis=0)
        return current_state

    def update_samples(self, iter_nb, current_state, current_log_pdf):
        # Update the chain, only if burn-in is over and the sample is not being jumped over
        if iter_nb >= self.nburn and (iter_nb-self.nburn) % self.jump == 0:
            self.samples[self.current_sample_index, :, :] = current_state
            if self.save_log_pdf:
                self.log_pdf_values[self.current_sample_index, :] = current_log_pdf
            self.current_sample_index += 1

    def update_accept_ratio(self, iter_nb, nc, new_accept):
        # Use an iterative function to compute the acceptance ratio
        self.accept_ratio[nc] = new_accept / (iter_nb + 1) + iter_nb / (iter_nb + 1) * self.accept_ratio[nc]

    @staticmethod
    def preprocess_target(x_tryout, log_pdf, pdf, copula, params, copula_params):
        """ This function transforms the log_pdf, pdf, copula, params and copula_params inputs into a function that
        evaluates log_pdf_target(x) for a given x. preprocess target should be used in the init stage. """
        dim = x_tryout.shape[-1]
        kwargs = dict([(key, val) for (key, val) in zip(['params', 'copula_params'], [params, copula_params])
                       if val is not None])   # this contains params and copula_params if they exist
        # log_pdf is provided
        if log_pdf is not None:
            if isinstance(log_pdf, str) or (isinstance(log_pdf, list) and
                                            all(isinstance(log_pdf_, str) for log_pdf_ in log_pdf)):
                p = Distribution(dist_name=log_pdf, copula=copula)
                try:
                    p.log_pdf(x=x_tryout, **kwargs)
                except AttributeError:
                    raise AttributeError('log_pdf_target should point to a Distribution with an existing log_pdf '
                                         'method.')
                else:
                    evaluate_log_pdf = (lambda x: p.log_pdf(x, **kwargs))
            elif callable(log_pdf):
                evaluate_log_pdf = (lambda x: log_pdf(x, **kwargs))
            elif isinstance(log_pdf, list) and all(callable(log_pdf_) for log_pdf_ in log_pdf):
                kwargs_marg = [{'params': params_j} if params is not None else {} for params_j in params]
                evaluate_log_pdf = (lambda x: np.sum([log_pdf[j](x[:, j, np.newaxis], **kwargs_marg[j])
                                                      for j in range(dim)]))
            else:
                raise ValueError('log_pdf_target should be a (list of) callable(s) or string(s).')
        # pdf is provided
        elif pdf is not None:
            if isinstance(pdf, str) or (isinstance(pdf, list) and all(isinstance(pdf_, str) for pdf_ in pdf)):
                p = Distribution(dist_name=pdf, copula=copula)     # provided as a (list of) string(s)
                try:
                    p.pdf(x=x_tryout, **kwargs)
                except AttributeError:
                    raise AttributeError('pdf_target should point to a Distribution with an existing pdf method.')
                else:
                    evaluate_log_pdf = (lambda x: np.log(np.maximum(p.pdf(x, **kwargs),
                                                                    10 ** (-320) * np.ones((x_tryout.shape[0], )))))
            elif callable(pdf):    # provided as a callable
                evaluate_log_pdf = (lambda x: np.log(np.maximum(pdf(x, **kwargs),
                                                                10 ** (-320) * np.ones((x_tryout.shape[0], )))))
            elif isinstance(pdf, list) and all(callable(pdf_) for pdf_ in pdf):
                # This is a case only allowed for certain algorithms such as MMH
                kwargs_marg = [{'params': params_j} if params is not None else {} for params_j in params]
                evaluate_log_pdf = (lambda x: np.sum([np.log(np.maximum(pdf[j](x[:, j, np.newaxis], **kwargs_marg[j]),
                                                                        10 ** (-320) * np.ones((x_tryout.shape[0], ))))
                                                      for j in range(dim)]))
            else:
                raise ValueError('pdf_target should be a (list of) callable(s) or string(s).')
        else:
            raise ValueError('log_pdf_target or pdf_target should be provided.')
        return evaluate_log_pdf

    @staticmethod
    def sample_candidate_from_proposal(current_state, proposal_type, proposal_scale):
        """ Sample a new candidate (all chains simultaneously) from the current one.
        If proposal_type is 'normal', scale parameter is chol(Covariance) or D (scale in each dimension) (see
        preprocess_proposal below).
        """
        assert len(current_state.shape) == 2
        n, dim = current_state.shape
        if proposal_type.lower() == 'normal':
            z_normal = np.random.normal(size=(n, dim))
            candidate = current_state + np.tensordot(z_normal, proposal_scale, axes=[-1, 1])
        elif proposal_type.lower() == 'uniform':
            z_uniform = np.random.uniform(size=(n, dim))
            candidate = current_state - np.tile(proposal_scale.reshape((1, dim)), [n, 1]) / 2. + \
                        np.tile(proposal_scale.reshape((1, dim)), [n, 1]) * z_uniform
        else:
            raise ValueError('Sampling distribution should be either normal or uniform.')
        return candidate

    @staticmethod
    def preprocess_proposal(dim, proposal_type='normal', proposal_scale=1.):
        """ Preprocess the inputs for the proposal distribution, so that they can be used by the
        sample_candidate_from_proposal function. Currently only normal and uniform distributions are supported.
        Default values are normal proposal and scale 1 in all dimensions."""
        if not isinstance(proposal_type, str):
            raise TypeError('If provided, proposal_distribution should be given as (list of) a string.')
        if proposal_type.lower() not in ['uniform', 'normal']:
            raise NotImplementedError('Only uniform and normal proposal distributions are currently supported.')
        # Scale parameter should be a (dim, ) ndarray for a uniform proposal; a (dim, dim) matrix for a normal proposal
        if isinstance(proposal_scale, (int, float)):
            scale = float(proposal_scale) * np.ones((dim, ))
        else:
            try:
                scale = np.array(proposal_scale).reshape((dim, ))
            except:
                raise ValueError('Wrong dimension in scale parameter.')
        if proposal_type.lower() == 'normal':
            scale = np.diag(scale)
        return proposal_type, scale

    def check_integers(self):
        # Check that nsamples, nburn, jump, dimension are (strictly) positive integers
        for inpt in [self.nburn, self.jump, self.nsamples, self.dimension]:
            if (inpt is not None) and (not isinstance(inpt, int)):
                raise TypeError('Inputs nsamples, nburn, jump must be integers.')
        if self.jump is not None and self.jump <= 0:
            raise ValueError('Input jump must be strictly greater than 0.')
        for inpt in [self.nsamples, self.nburn]:
            if inpt is not None and inpt < 0:
                raise ValueError('Inputs nsamples and nburn must be greater than 0.')

    def preprocess_seed(self, seed):
        """ Check the dimension of seed, assign [0., 0., ..., 0.] if not provided. """
        if seed is None:
            seed = np.zeros((1, self.dimension))
        else:
            try:
                seed = np.array(seed).reshape((-1, self.dimension))
            except:
                raise TypeError('Input seed should be a nd array of dimensions (?, dimension).')
        return seed


########################################################################################################################
########################################################################################################################
#                                         Importance Sampling
########################################################################################################################

class IS:
    """
    Test Comment

        Description:

            Perform Importance Sampling (IS) of independent random variables given a target and a
            proposal distribution.

        Input:

            :param pdf_proposal: A list containing the names of the proposal distribution for each random variable.
                                 Distribution names must match those in the Distributions module.
                                 If the distribution does not match one from the Distributions module, the user
                                 must provide custom_dist.py. The length of the string must be 1 (if all
                                 distributions are the same) or equal to dimension.
            :type pdf_proposal: string list

            :param pdf_proposal_params: Parameters of the proposal distribution.
                                        Parameters for each random variable are defined as ndarrays.
                                        Each item in the list, pdf_proposal_params[i], specifies the parameters for the
                                        corresponding proposal distribution, pdf_proposal[i].
            :type pdf_proposal_params: list

            :param pdf_target: A list containing the names of the target distribution for each random variable.
                                 Distribution names must match those in the Distributions module.
                                 If the distribution does not match one from the Distributions module, the user
                                 must provide custom_dist.py. The length of the string must be 1 (if all
                                 distributions are the same) or equal to dimension.
            :type pdf_target: string list

            :param pdf_target_params: Parameters of the target distribution.
                                        Parameters for each random variable are defined as ndarrays.
                                        Each item in the list, pdf_target_params[i], specifies the parameters for the
                                        corresponding target distribution, pdf_target[i].
            :type pdf_target_params: list

            :param nsamples: Number of samples to generate.
                             No Default Value: nsamples must be prescribed.
            :type nsamples: int

        Output:
            :return: IS.samples: Set of generated samples
            :rtype: IS.samples: ndarray

            :return: IS.weights: Importance weights of samples
            :rtype: IS.weights: ndarray
    """

    # Authors: Audrey Olivier, Dimitris G.Giovanis
    # Last Modified: 10/2019 by Audrey Olivier

<<<<<<< HEAD
    def __init__(self, nsamples=None, pdf_target=None, log_pdf_target=None, pdf_target_params=None,
                 pdf_target_copula=None, pdf_target_copula_params=None, pdf_proposal_name=None, pdf_proposal_params=None
                 ):
=======
    def __init__(self, nsamples=None, pdf_target=None, log_pdf_target=None, args_target=None,
                 proposal=None, proposal_params=None, verbose=False):

        self.verbose = verbose
        # Initialize proposal: it should have an rvs and log pdf or pdf method
        if not isinstance(proposal, Distribution):
            raise TypeError('The proposal should be of type Distribution.')
        if not hasattr(proposal, 'rvs'):
            raise AttributeError('The proposal should have an rvs method')
        if not hasattr(proposal, 'log_pdf'):
            if not hasattr(proposal, 'pdf'):
                raise AttributeError('The proposal should have a log_pdf or pdf method')
            proposal.log_pdf = lambda x: np.log(np.maximum(proposal.pdf(x), 10 ** (-320) * np.ones((x.shape[0],))))
        self.proposal = proposal
        self.proposal.update_params(params=proposal_params)
>>>>>>> 0fd5b2b5

        # Initialize proposal and target: create sample_from_proposal, evaluate_log_proposal and evaluate_log_target
        self.pdf_proposal = pdf_proposal_name
        self.pdf_proposal_params = pdf_proposal_params
        self.dimension, self.sample_from_proposal, self.evaluate_log_proposal = self.preprocess_proposal(
            pdf_name=pdf_proposal_name, params=pdf_proposal_params)
        self.evaluate_log_target = self.preprocess_target(
            self.dimension, log_pdf=log_pdf_target, pdf=pdf_target, copula=pdf_target_copula, params=pdf_target_params,
            copula_params=pdf_target_copula_params)

        # Initialize the samples and weights
        self.samples = None
        self.unnormalized_log_weights = None
        self.weights = None

        # Run IS if nsamples is provided
        self.nsamples = nsamples
        if nsamples is not None and nsamples != 0:
            self.run(nsamples)

    def run(self, nsamples):
        """ Perform IS """

        if self.verbose:
            print('Running Importance Sampling')
        # Sample from proposal
        new_samples = self.sample_from_proposal(nsamples)
        # Compute un-scaled weights of new samples
        new_log_weights = self.evaluate_log_target(new_samples) - self.evaluate_log_proposal(new_samples)

        # Save samples and weights (append to existing if necessary)
        if self.samples is None:
            self.samples = new_samples
            self.unnormalized_log_weights = new_log_weights
        else:
            self.samples = np.concatenate([self.samples, new_samples], axis=0)
            self.unnormalized_log_weights = np.concatenate([self.unnormalized_log_weights, new_log_weights], axis=0)

        # Take the exponential and normalize the weights
        weights = np.exp(self.unnormalized_log_weights - max(self.unnormalized_log_weights))
        # note: scaling with max avoids having NaN of Inf when taking the exp
        sum_w = np.sum(weights, axis=0)
        self.weights = weights / sum_w
        if self.verbose:
            print('Importance Sampling performed successfully')

    def resample(self, method='multinomial', size=None):
        """ Resample: create a set of un-weighted samples from a set of weighted samples """
        from .Utilities import resample
        return resample(self.samples, self.weights, method=method, size=size)

    @staticmethod
    def preprocess_target(dim, log_pdf, pdf, copula, params, copula_params):
        """ This function transforms the log_pdf, pdf, copula, params and copula_params inputs into a function that
        evaluates log_pdf_target(x) for a given x. preprocess target should be used in the init stage. """
        x_tryout = np.zeros((2, dim))
        kwargs = dict([(key, val) for (key, val) in zip(['params', 'copula_params'], [params, copula_params])
                       if val is not None])  # this contains params and copula_params if they exist
        # log_pdf is provided
        if log_pdf is not None:
            if isinstance(log_pdf, str) or (isinstance(log_pdf, list) and
                                            all(isinstance(log_pdf_, str) for log_pdf_ in log_pdf)):
                p = Distribution(dist_name=log_pdf, copula=copula)
                try:
                    p.log_pdf(x=x_tryout, **kwargs)
                except AttributeError:
                    raise AttributeError('log_pdf_target should point to a Distribution with an existing log_pdf '
                                         'method.')
                else:
                    evaluate_log_pdf = (lambda x: p.log_pdf(x, **kwargs))
            elif callable(log_pdf):
                evaluate_log_pdf = (lambda x: log_pdf(x, **kwargs))
            else:
                raise ValueError('log_pdf_target should be a callable or a (list of) string(s).')
        # pdf is provided
        elif pdf is not None:
            if isinstance(pdf, list):  # if provided as a list, check the dimensions
                if len(pdf) != dim:
                    raise ValueError('pdf as a list should be of length dimension')
                if params is not None and (not isinstance(params, list) or len(params) != dim):
                    raise ValueError('For pdf given as a list, params should be a list of length dimension')
            if isinstance(pdf, str) or (isinstance(pdf, list) and all(isinstance(pdf_, str) for pdf_ in pdf)):
                p = Distribution(dist_name=pdf, copula=copula)  # provided as a (list of) string(s)
                try:
                    p.pdf(x=x_tryout, **kwargs)
                except AttributeError:
                    raise AttributeError('pdf_target should point to a Distribution with an existing pdf method.')
                else:
                    evaluate_log_pdf = (lambda x: np.log(np.maximum(p.pdf(x, **kwargs),
                                                                    10 ** (-320) * np.ones((x.shape[0],)))))
            elif callable(pdf):  # provided as a callable
                evaluate_log_pdf = (lambda x: np.log(np.maximum(pdf(x, **kwargs),
                                                                10 ** (-320) * np.ones((x.shape[0],)))))
            else:
                raise ValueError('pdf_target should be a callable or a (list of) string(s).')
        else:
            raise ValueError('log_pdf_target or pdf_target should be provided.')
        return evaluate_log_pdf

    @staticmethod
    def preprocess_proposal(pdf_name, params):
        """ This function transforms the log_pdf, pdf, copula, params and copula_params inputs into a function that
        evaluates log_pdf_target(x) for a given x. preprocess target should be used in the init stage. """
        kwargs = {}
        if params is not None:
            kwargs = {'params': params}
        p = Distribution(dist_name=pdf_name)  # provided as a (list of) string(s)
        # Check the rvs method
        try:
            p.rvs(**kwargs, nsamples=1)
        except AttributeError:
            raise ValueError('The proposal Distribution should have an rvs method.')
        else:
            x_tryout = p.rvs(**kwargs, nsamples=2)
            dim = x_tryout.shape[-1]
            sample_from_proposal = (lambda n: p.rvs(nsamples=n, **kwargs))
        # Check log_pdf or pdf method
        try:
            p.log_pdf(x=x_tryout, **kwargs)
        except AttributeError:
            try:
                p.pdf(x=x_tryout, **kwargs)
            except AttributeError:
                raise AttributeError('The proposal Distribution should have a log_pdf or pdf method.')
            else:
                evaluate_log_pdf = (lambda x: np.log(np.maximum(p.pdf(x, **kwargs),
                                                                10 ** (-320) * np.ones((x.shape[0], )))))
        else:
            evaluate_log_pdf = (lambda x: p.log_pdf(x, **kwargs))
        return dim, sample_from_proposal, evaluate_log_pdf<|MERGE_RESOLUTION|>--- conflicted
+++ resolved
@@ -2546,26 +2546,20 @@
                 Probabilistic Eng. Mech., vol. 16, no. 4, pp. 263–277, Oct. 2001.
             J. Goodman and J. Weare, “Ensemble samplers with affine invariance,” Commun. Appl. Math. Comput. Sci.,vol.5,
                 no. 1, pp. 65–80, 2010.
+            R.C. Smith, "Uncertainty Quantification - Theory, Implementation and Applications", CS&E, 2014
         Input:
-            :param dimension: A scalar value defining the dimension of target density function.
-                              Default: 1
+            :param dimension: A scalar value defining the dimension of target density function. Default: 1
             :type dimension: int
+
             :param pdf_target: Target density function from which to draw random samples
-                            The target joint probability density must be a (list of) function(s) or string(s).
-                            If type == 'str'
-                                The assigned string must refer to a custom pdf defined in the file custom_pdf.py in the
-                                 working directory.
-                            If type == callable
-                                The function must be defined in the python script calling MCMC.
-            :type pdf_target: (list of) callables or strings.
-            :param log_pdf_target: Aleternative way to define the target pdf, see above.
-            :type log_pdf_target: (list of) callables or strings.
-            :param pdf_target_copula: Copula of the target pdf, only if pdf_target/log_pdf_target is a list of strings.
-            :type pdf_target_copula: string
-            :param pdf_target_params: Parameters of the target pdf (used when calling log_pdf method).
-            :type pdf_target_params: list
-            :param pdf_target_copula_params: Parameters of the target pdf copula (used when calling log_pdf method).
-            :type pdf_target_copula_params: list
+            :type pdf_target: (list of) callables
+
+            :param log_pdf_target: Alternative way to define the target pdf, see above.
+            :type log_pdf_target: (list of) callables
+
+            :param args_target: Parameters of the target pdf copula (used when calling log_pdf method).
+            :type args_target: tuple
+
             :param algorithm:  Algorithm used to generate random samples.
                             Options:
                                 'MH': Metropolis Hastings Algorithm
@@ -2575,24 +2569,33 @@
                                 'DRAM': Delayed Rejection Adaptive Metropolis
                             Default: 'MH'
             :type algorithm: str
+
             :param nsamples: Number of samples to generate
-                                No Default Value: nsamples must be prescribed
             :type nsamples: int
+
+            :param nsamples_per_chain: Number of samples to generate
+            :type nsamples_per_chain: int
+
             :param jump: Number of samples between accepted states of the Markov chain.
                                 Default value: 1 (Accepts every state)
             :type: jump: int
+
             :param nburn: Length of burn-in. Number of samples at the beginning of the chain to discard.
                             This option is only used for the 'MMH' and 'MH' algorithms.
                             Default: nburn = 0
             :type nburn: int
+
             :param seed: Seed of the Markov chain(s)
                             Default: zeros(1 x dimension) - will raise an error for some algorithms for which the seed
                             must be specified
             :type seed: numpy array of dimension (nchains, dimension)
+
             :param **algorithm_inputs: Inputs that are algorithm specific - see user manual for a detailed list
             :type **algorithm_inputs: dictionary
+
             :param save_log_pdf: boolean that indicates whether to save log_pdf_values along with the samples
             :type save_log_pdf: bool, default False
+
             :param concat_chains_: boolean that indicates whether to concatenate the chains after a run,
                     if True: self.samples will be of size (nchains * nsamples, dimension)
                     if False: self.samples will be of size (nsamples, nchains, dimension)
@@ -2604,140 +2607,164 @@
             :return: MCMC.log_pdf_values: Values of
             :rtype: MCMC.log_pdf_values: ndarray
 
-            :return: MCMC.accept_ratio: Acceptance ratio of the MCMC samples
-            :rtype: MCMC.accept_ratio: float
+            :return: MCMC.acceptance_rate: Acceptance ratio of the MCMC samples
+            :rtype: MCMC.acceptance_rate: float
 
     """
 
     # Authors: Audrey Olivier, Michael D. Shields, Mohit Chauhan, Dimitris G. Giovanis
     # Updated: 04/08/2019 by Audrey Olivier
 
-    def __init__(self, dimension=1, pdf_target=None, log_pdf_target=None, pdf_target_copula=None,
-                 pdf_target_params=None, pdf_target_copula_params=None, seed=None, nsamples=None, nburn=0, jump=1,
-                 algorithm='MH', save_log_pdf=False, verbose=False, concat_chains_=True, **algorithm_inputs):
-
-        self.dimension, self.nsamples, self.nburn, self.jump = dimension, nsamples, nburn, jump
-        self.check_integers()    # check that nsamples, dimension, nburn, jump  are integers >= 0
-        self.seed = self.preprocess_seed(seed)    # check type and assign default [0., ... 0.] if not provided
+    def __init__(self, dimension=1, pdf_target=None, log_pdf_target=None, args_target=None,
+                 algorithm='MH', seed=None, nsamples=None, nsamples_per_chain=None, nburn=0, jump=1,
+                 save_log_pdf=False, verbose=False, concat_chains_=True, **algorithm_inputs):
+
+        if not (isinstance(dimension, int) and dimension >= 1):
+            raise TypeError('dimension should be an integer >= 1')
+        if not (isinstance(nburn, int) and nburn >= 0):
+            raise TypeError('nburn should be an integer >= 0')
+        if not (isinstance(jump, int) and jump >= 1):
+            raise TypeError('jump should be an integer >= 1')
+        self.dimension, self.nburn, self.jump = dimension, nburn, jump
+        self.seed = self.preprocess_seed(seed, dim=self.dimension)    # check type and assign default [0., ... 0.]
         self.nchains = self.seed.shape[0]
-        self.pdf_target_kwargs = {'pdf': pdf_target, 'log_pdf': log_pdf_target, 'copula': pdf_target_copula,
-                                  'params': pdf_target_params, 'copula_params': pdf_target_copula_params}
-        self.algorithm = algorithm
-        self.algorithm_inputs = algorithm_inputs
+        # Check target pdf
+        self.evaluate_log_target, self.evaluate_log_target_marginals = self.preprocess_target(
+            pdf=pdf_target, log_pdf=log_pdf_target, args=args_target)
         self.save_log_pdf = save_log_pdf
         self.concat_chains_ = concat_chains_
         self.verbose = verbose
+        self.algorithm = algorithm
+        self.algorithm_inputs = algorithm_inputs
 
         # Do algorithm dependent initialization
         if algorithm.lower() == 'mh':
-            self.evaluate_log_target = self.init_mh()
+            self.init_mh()
         elif algorithm.lower() == 'mmh':
-            self.evaluate_log_target = self.init_mmh()
+            self.init_mmh()
         elif algorithm.lower() == 'stretch':
-            self.evaluate_log_target = self.init_stretch()
+            self.init_stretch()
         elif algorithm.lower() == 'dram':
-            self.evaluate_log_target = self.init_dram()
+            self.init_dram()
         elif algorithm.lower() == 'dream':
-            self.evaluate_log_target = self.init_dream()
+            self.init_dream()
         else:
             raise NotImplementedError('MCMC algorithms currently supported in UQpy are: MH, MMH, Stretch, DEMC, DRAM.')
 
+        # Initialize a few more variables
+        self.samples = None
+        self.log_pdf_values = None
+        self.total_iterations = 0    # total nb of iterations, grows if you call run several times
+        self.acceptance_rate = [0.] * self.nchains
+
         if self.verbose:
             print('Initialization of mcmc algorithm ' + self.algorithm + ' completed.')
 
         # If nsamples is provided, run the algorithm
-        self.samples = None
-        self.log_pdf_values = None
-        if nsamples is not None and nsamples != 0:
-            self.run(nsamples)
-
-    def run(self, nsamples, jump=None):
+        if (nsamples is not None) or (nsamples_per_chain is not None):
+            self.run(nsamples=nsamples, nsamples_per_chain=nsamples_per_chain)
+
+    def run(self, nsamples=None, nsamples_per_chain=None):
         """ Run MCMC algorithm. If run was called before, new samples are appended to self.samples, otherwise
         self.samples is created from scratch. """
 
-        # nsamples must be provided; if nburn and jump are provided, update their values, otherwise keep previous values
-        self.nsamples = nsamples
-        if jump is not None:
-            self.jump = jump
-        if self.samples is not None:
-            self.nburn = 0    # burnin is assumed to be 0 if run() has already been called with no reset
-        self.check_integers()
-
+        # Compute nsamples from nsamples_per_chain or vice-versa
+        nsamples, nsamples_per_chain = self.preprocess_nsamples(nchains=self.nchains, nsamples=nsamples,
+                                                                nsamples_per_chain=nsamples_per_chain)
         # Initialize the runs: allocate space for the new samples and log pdf values
-        # self.samples is of shape (nsamples, nchains, dimension) and log_pdf_values of shape (nsamples, nchains)
-        current_state = self.initialize_samples()
+        nsims, current_state = self.initialize_samples(nsamples=nsamples, nsamples_per_chain=nsamples_per_chain)
 
         if self.verbose:
             print('Running MCMC...')
-
-        # Run (self.nburn + self.nsamples * self.jump) iterations of the MCMC algorithm
+        # Run nsims iterations of the MCMC algorithm, starting at current_state
         if self.algorithm.lower() == 'mh':
-            self.run_mh(current_state)
+            self.run_mh(nsims, current_state)
         elif self.algorithm.lower() == 'mmh':
-            self.run_mmh(current_state)
+            self.run_mmh(nsims, current_state)
         elif self.algorithm.lower() == 'stretch':
-            self.run_stretch(current_state)
+            self.run_stretch(nsims, current_state)
         elif self.algorithm.lower() == 'dram':
-            self.run_dram(current_state)
+            self.run_dram(nsims, current_state)
         elif self.algorithm.lower() == 'dream':
-            self.run_dream(current_state)
+            self.run_dream(nsims, current_state)
         else:
             warnings.warn('This algorithm is not (yet!) supported.')
-
         if self.verbose:
             print('MCMC run successfully !')
 
-        # Concatenate chains if nchains is 1: self.samples becomes of shape (nsamples, dimension) and log_likelihood
-        # values of shape (nsamples, )
+        # Concatenate chains maybe
         if self.concat_chains_:
             self.concatenate_chains()
 
     ####################################################################################################################
     # Functions for MH algorithm: init_mh and run_mh
     def init_mh(self):
-        """ Perform some checks and initialize the MH algorithm """
-
-        # Initialize the log_pdf_target: it is now a function that evaluates log_pdf_target(x) for a given x
-        evaluate_log_target = self.preprocess_target(x_tryout=self.seed, **self.pdf_target_kwargs)
-
-        # Check MH algorithm inputs: proposal_type and proposal_scale
+        """ Check MH algorithm inputs """
+
+        # MH algorithm inputs: proposal and proposal_params
+        names = ['proposal', 'proposal_params', 'proposal_is_symmetric']
+
+        # print Warning if certain inputs are not supposed to be here
         for key in self.algorithm_inputs.keys():
-            if key not in ['proposal_type', 'proposal_scale']:    # remove inputs that are not being used
-                warnings.warn('Input '+key+' not used in MH algorithm (used inputs are "proposal_type", '
-                                           '"proposal_scale").')
-        proposal_type, proposal_scale = self.preprocess_proposal(dim=self.dimension, **self.algorithm_inputs)    # this
-        # function checks proposal_type and scale, assign defaults ('normal' and 1., respectively), potentially
-        # transforms the scale shape so that they can be used within sample_candidate_from_proposal.
-        self.algorithm_inputs['proposal_type'] = proposal_type
-        self.algorithm_inputs['proposal_scale'] = proposal_scale
-        return evaluate_log_target
-
-    def run_mh(self, current_state):
-        # Evaluate the current log_pdf and initialize acceptance ratio
+            if key not in names:
+                print('!!! Warning !!! Input '+key+' not used in MH algorithm - used inputs are ' + ', '.join(names))
+
+        # Assign a default: gaussian with zero mean and unit variance in all directions
+        if 'proposal' not in self.algorithm_inputs.keys():
+            self.algorithm_inputs['proposal'] = Distribution(dist_name=['normal'] * self.dimension,
+                                                             params=[[0., 1.]] * self.dimension)
+            self.algorithm_inputs['proposal_is_symmetric'] = True
+
+        # If the proposal is provided, check it (Distribution object, has rvs and log pdf or pdf methods, update params)
+        else:
+            proposal = self.algorithm_inputs['proposal']
+            proposal_params = None
+            if 'proposal_params' in self.algorithm_inputs.keys():
+                proposal_params = self.algorithm_inputs['proposal_params']
+            proposal = self.check_methods_proposal(proposal, proposal_params)
+            self.algorithm_inputs['proposal'] = proposal
+            del self.algorithm_inputs['proposal_params']
+
+        # check the symmetry of proposal, assign False as default
+        if 'proposal_is_symmetric' not in self.algorithm_inputs.keys():
+            self.algorithm_inputs['proposal_is_symmetric'] = False
+
+    def run_mh(self, nsims, current_state):
+        """ Run ns_per_chain * jump + nburn iterations  """
         current_log_pdf = self.evaluate_log_target(current_state)
 
         # Loop over the samples
-        for iter_nb in range(self.nsamples * self.jump - 1 + self.nburn):
+        for iter_nb in range(nsims):
 
             # Sample candidate
-            candidate = self.sample_candidate_from_proposal(current_state,
-                                                            proposal_type=self.algorithm_inputs['proposal_type'],
-                                                            proposal_scale=self.algorithm_inputs['proposal_scale'])
+            candidate = current_state + self.algorithm_inputs['proposal'].rvs(nsamples=self.nchains)
 
             # Compute log_pdf_target of candidate sample
             log_p_candidate = self.evaluate_log_target(candidate)
 
+            # Compute acceptance ratio
+            if self.algorithm_inputs['proposal_is_symmetric']:    # proposal is symmetric
+                log_ratios = log_p_candidate - current_log_pdf
+            else:    # If the proposal is non-symmetric, one needs to account for it in computing acceptance ratio
+                log_proposal_ratio = self.algorithm_inputs['proposal'].log_pdf(candidate - current_state) - \
+                                     self.algorithm_inputs['proposal'].log_pdf(current_state - candidate)
+                log_ratios = log_p_candidate - current_log_pdf - log_proposal_ratio
+
             # Compare candidate with current sample and decide or not to keep the candidate (loop over nc chains)
-            for nc, (cand, log_p_cand, log_p_curr) in enumerate(zip(candidate, log_p_candidate, current_log_pdf)):
-                accept = np.log(np.random.random()) < log_p_cand - log_p_curr
+            accept_vec = np.zeros((self.nchains, ))    # this vector will be used to compute accept_ratio of each chain
+            for nc, (cand, log_p_cand, r_) in enumerate(zip(candidate, log_p_candidate, log_ratios)):
+                accept = np.log(np.random.random()) < r_
                 if accept:
                     current_state[nc, :] = cand
                     current_log_pdf[nc] = log_p_cand
-                self.update_accept_ratio(iter_nb, nc, float(accept))
-
-            # Save the current state if needed
-            self.update_samples(iter_nb, current_state, current_log_pdf)
-        return None
+                    accept_vec[nc] = 1.
+
+            # Save the current state if needed, update acceptance rate
+            self.update_samples(current_state, current_log_pdf)
+            # Update the acceptance rate
+            self.update_acceptance_rate(accept_vec)
+            # update the total number of iterations
+            self.total_iterations += 1
 
     ####################################################################################################################
     # Functions for MMH algorithm: init_mmh and iterations_mmh
@@ -2745,116 +2772,129 @@
         """ Perform some checks and initialize the MMH algorithm """
 
         # Algorithms inputs are pdf_target_type, proposal_type and proposal_scale.
-        used_inputs = ['pdf_target_type', 'proposal_type', 'proposal_scale']
+        used_inputs = ['proposal', 'proposal_params', 'proposal_is_symmetric']
         for key in self.algorithm_inputs.keys():
             if key not in used_inputs:
-                warnings.warn('Input ' + key + ' not used in MH algorithm (used inputs are "pdf_target_type",'
-                                               ' "proposal_type", "proposal_scale").')
-
-        # Initialize the log_pdf_target (depends on whether type is joint or marginal)
-        # Check pdf_target_type
-        if 'pdf_target_type' not in self.algorithm_inputs.keys():
-            self.algorithm_inputs['pdf_target_type'] = 'marginal_pdf'
-        if self.algorithm_inputs['pdf_target_type'] == 'marginal_pdf':
-            # All inputs to pdf target should be lists of length dimension
-            for key in ['pdf', 'log_pdf', 'params']:
-                value = self.pdf_target_kwargs[key]
-                if value is not None and not (isinstance(value, list) and len(value) == self.dimension):
-                    raise TypeError('For MMH algorithm with marginal_pdf, the target_pdf and its params must be lists '
-                                    'of length dimension.')
-            # Copula are not supported
-            for key in ['copula', 'copula_params']:
-                if self.pdf_target_kwargs[key] is not None:
-                    raise ValueError('MMH with marginal_pdf cannot be run for a multivariate pdf with copula.')
-            # Compute evaluate_log_target: it will be a list
-            log_target_marginals = []
-            for j in range(self.dimension):
-                kwargs_j = dict([(key, value[j]) if value is not None else (key, None)
-                                 for (key, value) in self.pdf_target_kwargs.items()])
-                log_target_j = self.preprocess_target(x_tryout=self.seed[:, j, np.newaxis], **kwargs_j)
-                log_target_marginals.append(log_target_j)
-            evaluate_log_target = log_target_marginals
-        elif self.algorithm_inputs['pdf_target_type'] == 'joint_pdf':
-            evaluate_log_target = self.preprocess_target(x_tryout=self.seed, **self.pdf_target_kwargs)
+                warnings.warn('Input ' + key + ' not used in MMH algorithm - used inputs are: '+', '.join(used_inputs))
+
+        # If proposal is not provided: set it as a list of standard gaussians
+        if 'proposal' not in self.algorithm_inputs.keys():
+            self.algorithm_inputs['proposal'] = [Distribution('normal', params=[0., 1.])] * self.dimension
+            self.algorithm_inputs['proposal_is_symmetric'] = [True] * self.dimension
+
+        # Proposal is provided, check it
         else:
-            raise TypeError('pdf_target_type for MMH should be "marginal_pdf" or "joint_pdf".')
-
-        # Proposal type and scale should be lists of length dimension.
-        for key in ['proposal_type', 'proposal_scale']:
-            if key in self.algorithm_inputs.keys():
-                if not isinstance(self.algorithm_inputs[key], list):
-                    self.algorithm_inputs[key] = [self.algorithm_inputs[key]] * self.dimension
-                if len(self.algorithm_inputs[key]) != self.dimension:
-                    raise ValueError('Wrong dimensions in proposal_scale or proposal_type.')
-
-        for j in range(self.dimension):   # for each dimension, create a dictionary that contains the type and scale
-            # this dimension's proposal, will be easily accessed later on when sampling a new candidate
-            tmp_type, tmp_scale = self.preprocess_proposal(
-                dim=1, proposal_type=self.algorithm_inputs['proposal_type'][j],
-                proposal_scale=self.algorithm_inputs['proposal_scale'][j])
-            self.algorithm_inputs['proposal_{}'.format(j)] = {'proposal_type': tmp_type, 'proposal_scale': tmp_scale}
-        return evaluate_log_target
-
-    def run_mmh(self, current_state):
+            proposal = self.algorithm_inputs['proposal']
+            if not isinstance(proposal, list):  # only one Distribution is provided, check it and transform it to a list
+                proposal_params = None
+                if 'proposal_params' in self.algorithm_inputs.keys():
+                    proposal_params = self.algorithm_inputs['proposal_params']
+                proposal = self.check_methods_proposal(proposal, proposal_params)
+                self.algorithm_inputs['proposal'] = [proposal] * self.dimension
+            else:    # a list of proposals is provided
+                if len(proposal) != self.dimension:
+                    raise ValueError('proposal given as a list should be of length dimension')
+                proposal_params = [None] * self.dimension
+                if 'proposal_params' in self.algorithm_inputs.keys():
+                    proposal_params = self.algorithm_inputs['proposal_params']
+                    if not (isinstance(proposal_params, list) and len(proposal_params) == self.dimension):
+                        raise TypeError('MMH: proposal_params should be a list of same length as proposal')
+                marginal_proposals = [self.check_methods_proposal(p, p_params)
+                                      for (p, p_params) in zip(proposal, proposal_params)]
+                self.algorithm_inputs['proposal'] = marginal_proposals
+
+        # check the symmetry of proposal, assign False as default
+        if 'proposal_is_symmetric' not in self.algorithm_inputs.keys():
+            self.algorithm_inputs['proposal_is_symmetric'] = [False] * self.dimension
+        else:
+            b = self.algorithm_inputs['proposal_is_symmetric']
+            if isinstance(b, bool):
+                self.algorithm_inputs['proposal_is_symmetric'] = [b] * self.dimension
+            elif isinstance(b, list) and all(isinstance(b_, bool) for b_ in b):
+                pass
+            else:
+                raise TypeError('MMH: proposal_is_symmetric should be a (list of) boolean(s)')
+
+    def run_mmh(self, nsims, current_state):
         # Loop over the samples
-        if self.algorithm_inputs['pdf_target_type'] == 'marginal_pdf':
+
+        # The target pdf is provided via its marginals
+        if self.evaluate_log_target_marginals is not None:
             # Evaluate the current log_pdf
-            current_log_p_marginals = [self.evaluate_log_target[j](current_state[:, j, np.newaxis])
+            current_log_p_marginals = [self.evaluate_log_target_marginals[j](current_state[:, j, np.newaxis])
                                        for j in range(self.dimension)]
-            for iter_nb in range(self.nsamples * self.jump - 1 + self.nburn):
+            for iter_nb in range(nsims):
                 # Sample candidate (independently in each dimension)
-                tmp_accept = 0.
+                accept_vec = np.zeros((self.nchains, ))
                 for j in range(self.dimension):
-                    candidate_j = self.sample_candidate_from_proposal(
-                        current_state[:, j, np.newaxis], **self.algorithm_inputs['proposal_{}'.format(j)])
+                    candidate_j = current_state[:, j, np.newaxis] + self.algorithm_inputs['proposal'][j].rvs(
+                        nsamples=self.nchains)
 
                     # Compute log_pdf_target of candidate sample
-                    log_p_candidate_j = self.evaluate_log_target[j](candidate_j)
+                    log_p_candidate_j = self.evaluate_log_target_marginals[j](candidate_j)
+
+                    # Compute acceptance ratio
+                    if self.algorithm_inputs['proposal_is_symmetric'][j]:  # proposal is symmetric
+                        log_ratios = log_p_candidate_j - current_log_p_marginals[j]
+                    else:  # If the proposal is non-symmetric, one needs to account for it in computing acceptance ratio
+                        log_prop_j = self.algorithm_inputs['proposal'][j].log_pdf
+                        log_proposal_ratio = log_prop_j(candidate_j - current_state[:, j, np.newaxis]) - \
+                                             log_prop_j(current_state[:, j, np.newaxis] - candidate_j)
+                        log_ratios = log_p_candidate_j - current_log_p_marginals[j] - log_proposal_ratio
 
                     # Compare candidate with current sample and decide or not to keep the candidate
-                    for nc, (cand, log_p_cand, log_p_curr) in enumerate(zip(candidate_j, log_p_candidate_j,
-                                                                            current_log_p_marginals[j])):
-                        accept = np.log(np.random.random()) < log_p_cand - log_p_curr
+                    for nc, (cand, log_p_cand, r_) in enumerate(zip(candidate_j, log_p_candidate_j, log_ratios)):
+                        accept = np.log(np.random.random()) < r_
                         if accept:
                             current_state[nc, j] = cand
                             current_log_p_marginals[j][nc] = log_p_cand
-                            tmp_accept += 1. / self.dimension
-
-                # Save the current state if needed
-                current_log_pdf = sum(current_log_p_marginals)
-                self.update_samples(iter_nb, current_state, current_log_pdf)
-                for nc in range(self.nchains):
-                    self.update_accept_ratio(iter_nb, nc, tmp_accept)
-
-        elif self.algorithm_inputs['pdf_target_type'] == 'joint_pdf':
+                            accept_vec[nc] += 1. / self.dimension
+
+                # Save the current state if needed, update acceptance rate
+                self.update_samples(current_state, np.sum(np.array(current_log_p_marginals), axis=0))
+                # Update the acceptance rate
+                self.update_acceptance_rate(accept_vec)
+                # update the total number of iterations
+                self.total_iterations += 1
+
+        # The target pdf is provided as a joint pdf
+        else:
             current_log_pdf = self.evaluate_log_target(current_state)
-            for iter_nb in range(self.nsamples * self.jump - 1 + self.nburn):
-
-                tmp_accept = 0.
+            for iter_nb in range(nsims):
+
+                accept_vec = np.zeros((self.nchains,))
                 candidate = np.copy(current_state)
                 for j in range(self.dimension):
-                    candidate_j = self.sample_candidate_from_proposal(
-                        current_state[:, j, np.newaxis], **self.algorithm_inputs['proposal_{}'.format(j)])
+                    candidate_j = current_state[:, j, np.newaxis] + self.algorithm_inputs['proposal'][j].rvs(
+                        nsamples=self.nchains)
                     candidate[:, j] = candidate_j[:, 0]
 
                     # Compute log_pdf_target of candidate sample
                     log_p_candidate = self.evaluate_log_target(candidate)
 
                     # Compare candidate with current sample and decide or not to keep the candidate
-                    for nc, (cand, log_p_cand, log_p_curr) in enumerate(zip(candidate_j, log_p_candidate,
-                                                                            current_log_pdf)):
-                        accept = np.log(np.random.random()) < log_p_cand - log_p_curr
+                    if self.algorithm_inputs['proposal_is_symmetric'][j]:  # proposal is symmetric
+                        log_ratios = log_p_candidate - current_log_pdf
+                    else:  # If the proposal is non-symmetric, one needs to account for it in computing acceptance ratio
+                        log_prop_j = self.algorithm_inputs['proposal'][j].log_pdf
+                        log_proposal_ratio = log_prop_j(candidate_j - current_state[:, j, np.newaxis]) - \
+                                             log_prop_j(current_state[:, j, np.newaxis] - candidate_j)
+                        log_ratios = log_p_candidate - current_log_pdf - log_proposal_ratio
+                    for nc, (cand, log_p_cand, r_) in enumerate(zip(candidate_j, log_p_candidate, log_ratios)):
+                        accept = np.log(np.random.random()) < r_
                         if accept:
                             current_state[nc, j] = cand
                             current_log_pdf[nc] = log_p_cand
-                            tmp_accept += 1. / self.dimension
+                            accept_vec[nc] += 1. / self.dimension
                         else:
                             candidate[:, j] = current_state[:, j]
 
-                # Save the current state if needed
-                self.update_samples(iter_nb, current_state, current_log_pdf)
-                for nc in range(self.nchains):
-                    self.update_accept_ratio(iter_nb, nc, tmp_accept)
+                # Save the current state if needed, update acceptance rate
+                self.update_samples(current_state, current_log_pdf)
+                # Update the acceptance rate
+                self.update_acceptance_rate(accept_vec)
+                # update the total number of iterations
+                self.total_iterations += 1
         return None
 
     ####################################################################################################################
@@ -2866,27 +2906,25 @@
         if self.nchains < 2:
             raise ValueError('For the Stretch algorithm, a seed must be provided with at least two samples.')
 
-        # Initialize the log_pdf_target: it is now a function that evaluates log_pdf_target(x) for a given x
-        evaluate_log_target = self.preprocess_target(x_tryout=self.seed, **self.pdf_target_kwargs)
-
         # Check MH algorithm inputs: proposal_type and proposal_scale
         for key in self.algorithm_inputs.keys():
             if key not in ['scale']:  # remove inputs that are not being used
-                warnings.warn('Input ' + key + ' not used in MH algorithm (used inputs are "scale").')
+                print('!!! Warning !!! Input ' + key + ' not used in MH algorithm - used input is scale')
         if 'scale' not in self.algorithm_inputs.keys():
             self.algorithm_inputs['scale'] = 2.
         if not isinstance(self.algorithm_inputs['scale'], (float, int)):
             raise ValueError('For Stretch, algorithm input "scale" should be a float.')
-        return evaluate_log_target
-
-    def run_stretch(self, current_state):
+
+    def run_stretch(self, nsims, current_state):
         # Evaluate the current log_pdf and initialize acceptance ratio
         current_log_pdf = self.evaluate_log_target(current_state)
 
         # Start the loop over nsamples - this code uses the parallel version of the stretch algorithm
         all_inds = np.arange(self.nchains)
         inds = all_inds % 2
-        for iter_nb in range(self.nsamples * self.jump - 1 + self.nburn):
+        for iter_nb in range(nsims):
+
+            accept_vec = np.zeros((self.nchains, ))
             # Separate the full ensemble into two sets, use one as a complementary ensemble to the other and vice-versa
             for split in range(2):
                 S1 = (inds == split)
@@ -2912,9 +2950,14 @@
                     if accept:
                         current_state[j] = candidate
                         current_log_pdf[j] = lpc
-                    self.update_accept_ratio(iter_nb, j, float(accept))
-            # Save the current state if needed
-            self.update_samples(iter_nb, current_state, current_log_pdf)
+                        accept_vec[j] += 1.
+
+            # Save the current state if needed, update acceptance rate
+            self.update_samples(current_state, current_log_pdf)
+            # Update the acceptance rate
+            self.update_acceptance_rate(accept_vec)
+            # update the total number of iterations
+            self.total_iterations += 1
         return None
 
     ####################################################################################################################
@@ -2922,89 +2965,109 @@
     def init_dram(self):
         """ Perform some checks and initialize the DRAM algorithm """
 
-        # Initialize the log_pdf_target: it is now a function that evaluates log_pdf_target(x) for a given x
-        evaluate_log_target = self.preprocess_target(x_tryout=self.seed, **self.pdf_target_kwargs)
-
-        # The inputs to this algorithm are the proposal_scale (used initialy only) and k0
+        # The inputs to this algorithm are the initial_cov, k0, sp and gamma_2
+        used_ins = ['initial_cov', 'k0', 'sp', 'gamma_2', 'save_cov']
         for key in self.algorithm_inputs.keys():
-            if key not in ['proposal_scale', 'k0', 'sp']:
-                warnings.warn('Input ' + key + ' not used in DE-MC algorithm (used inputs are "proposal_scale", "k0", '
-                                               '"sp".')
-        keys = ['k0', 'sp', 'gamma_2']
-        defaults = [100, 2.38 ** 2 / self.dimension, 1. / 5.]
-        types = [int, (float, int), (float, int)]
+            if key not in used_ins:
+                print('!!! Warning !!! Input ' + key + ' not used in DE-MC algorithm - used inputs are ' +
+                      ', '.join(used_ins))
+        # Check the initial covariance
+        if 'initial_cov' not in self.algorithm_inputs:
+            self.algorithm_inputs['initial_cov'] = np.eye(self.dimension)
+        if not(isinstance(self.algorithm_inputs['initial_cov'], np.ndarray)
+               and self.algorithm_inputs['initial_cov'].shape == (self.dimension, self.dimension)):
+            raise TypeError('DRAM: initial_cov should be a 2D ndarray of shape (dimension, dimension)')
+
+        # Check the other parameters
+        keys = ['k0', 'sp', 'gamma_2', 'save_cov']
+        defaults = [100, 2.38 ** 2 / self.dimension, 1. / 5., False]
+        types = [int, (float, int), (float, int), bool]
         for (key, default_val, type_) in zip(keys, defaults, types):
             if key not in self.algorithm_inputs.keys():
                 self.algorithm_inputs[key] = default_val
-            elif not isinstance(self.algorithm_inputs[key], type):
+            elif not isinstance(self.algorithm_inputs[key], type_):
                 raise TypeError('Wrong type for DRAM algo parameter ' + key)
-        _, self.algorithm_inputs['proposal_scale'] = self.preprocess_proposal(
-            dim=self.dimension, proposal_type='normal', proposal_scale=self.algorithm_inputs['proposal_scale'])
-        return evaluate_log_target
-
-    def run_dram(self, current_state):
+        if self.algorithm_inputs['save_cov']:
+            self.adaptive_covariance = [self.algorithm_inputs['initial_cov']]
+
+    def run_dram(self, nsims, current_state):
         # Evaluate the current log_pdf and initialize acceptance ratio
         current_log_pdf = self.evaluate_log_target(current_state)
 
         # Initialize scale parameter
-        scale = self.algorithm_inputs['proposal_scale']
-        proposal_cov = np.diag(np.diag(scale) ** 2)
         sample_mean = np.zeros((self.dimension, ))
         sample_covariance = np.zeros((self.dimension, self.dimension))
+        current_covariance = self.algorithm_inputs['initial_cov']
+        mvp, mvp_DR = Distribution('mvnormal'), Distribution('mvnormal')
 
         # Loop over the samples
-        for iter_nb in range(self.nsamples * self.jump - 1 + self.nburn):
+        for iter_nb in range(nsims):
             # compute the scale parameter
 
             # Sample candidate
-            candidate = self.sample_candidate_from_proposal(current_state, proposal_type='normal', proposal_scale=scale)
+            mvp.update_params(params=[np.zeros((self.dimension, )), current_covariance])
+            candidate = current_state + mvp.rvs(nsamples=self.nchains)
 
             # Compute log_pdf_target of candidate sample
             log_p_candidate = self.evaluate_log_target(candidate)
 
             # Compare candidate with current sample and decide or not to keep the candidate (loop over nc chains)
-            inds_DR = []
+            accept_vec = np.zeros((self.nchains, ))
+            inds_DR = []   # indices of chains that will undergo delayed rejection
             for nc, (cand, log_p_cand, log_p_curr) in enumerate(zip(candidate, log_p_candidate, current_log_pdf)):
                 accept = np.log(np.random.random()) < log_p_cand - log_p_curr
                 if accept:
                     current_state[nc, :] = cand
                     current_log_pdf[nc] = log_p_cand
-                    self.update_accept_ratio(iter_nb, nc, float(accept))
+                    accept_vec[nc] += 1.
                 else:    # enter delayed rejection
                     inds_DR.append(nc)    # these indices will enter the delayed rejection part
 
             if len(inds_DR) > 0:   # performed delayed rejection for some samples
+                current_states_DR = np.array([current_state[nc, :] for nc in range(self.nchains) if nc in inds_DR])
+                candidates_DR = np.array([candidate[nc, :] for nc in range(self.nchains) if nc in inds_DR])
+
                 # Sample other candidates closer to the current one
-                candidate2 = self.sample_candidate_from_proposal(
-                    np.array([current_state[nc, :] for nc in range(self.nchains) if nc in inds_DR]),
-                    proposal_type='normal', proposal_scale=self.algorithm_inputs['gamma_2'] * scale)
+                params_DR = [np.zeros((self.dimension, )),
+                             self.algorithm_inputs['gamma_2'] ** 2 * current_covariance]
+                mvp_DR.update_params(params=params_DR)
+                candidate2 = current_states_DR + mvp_DR.rvs(nsamples=len(inds_DR))
+                # Evaluate their log_target
                 log_p_candidate2 = self.evaluate_log_target(candidate2)
-                for (nc, cand2, log_p_cand2) in zip(inds_DR, candidate2, log_p_candidate2):
+                log_prop_cand_cand2 = mvp.log_pdf(candidates_DR - candidate2)
+                log_prop_cand_curr = mvp.log_pdf(candidates_DR - current_states_DR)
+                # Accept or reject
+                for (nc, cand2, log_p_cand2, J1, J2) in zip(inds_DR, candidate2, log_p_candidate2, log_prop_cand_cand2,
+                                                            log_prop_cand_curr):
                     alpha_cand_cand2 = min(1., np.exp(log_p_candidate[nc] - log_p_cand2))
                     alpha_cand_curr = min(1., np.exp(log_p_candidate[nc] - current_log_pdf[nc]))
-                    log_J_cand_cand2 = multivariate_normal.logpdf(candidate[nc], cand2, cov=proposal_cov)
-                    log_J_cand_curr = multivariate_normal.logpdf(candidate[nc], current_state[nc, :], cov=proposal_cov)
-                    log_alpha2 = log_p_cand2 - current_log_pdf[nc] + log_J_cand_cand2 - log_J_cand_curr + \
+                    log_alpha2 = log_p_cand2 - current_log_pdf[nc] + J1 - J2 + \
                                  np.log(max(1. - alpha_cand_cand2, 10 ** (-320))) \
                                  - np.log(max(1. - alpha_cand_curr, 10 ** (-320)))
                     accept = np.log(np.random.random()) < min(0., log_alpha2)
                     if accept:
                         current_state[nc, :] = cand2
                         current_log_pdf[nc] = log_p_cand2
-                    self.update_accept_ratio(iter_nb, nc, float(accept))
-
+                        accept_vec[nc] += 1.
+
+            # Adaptive part: update the covariance
             for nc in range(self.nchains):
                 # update covariance
                 sample_mean, sample_covariance = recursive_update_mean_covariance(
-                    n_new=iter_nb+1, new_sample=current_state[nc, :], previous_mean=sample_mean,
+                    n=self.total_iterations + 1, new_sample=current_state[nc, :], previous_mean=sample_mean,
                     previous_covariance=sample_covariance)
-                if iter_nb % self.algorithm_inputs['k0']:
-                    proposal_cov = self.algorithm_inputs['sp'] * sample_covariance + 1e-6 * np.eye(self.dimension)
-                    scale = np.linalg.cholesky(proposal_cov)
-
-            # Save the current state if needed
-            self.update_samples(iter_nb, current_state, current_log_pdf)
-        return None
+                if (self.total_iterations + 1) % self.algorithm_inputs['k0'] == 0:
+                    current_covariance = self.algorithm_inputs['sp'] * sample_covariance + \
+                                         1e-6 * np.eye(self.dimension)
+                    if self.algorithm_inputs['save_cov']:
+                        self.adaptive_covariance.append(current_covariance)
+
+            # Save the current state if needed, update acceptance rate
+            self.update_samples(current_state, current_log_pdf)
+            # Update the acceptance rate
+            self.update_acceptance_rate(accept_vec)
+            # update the total number of iterations
+            self.total_iterations += 1
 
     ####################################################################################################################
     # Functions for DREAM algorithm
@@ -3014,9 +3077,6 @@
         # Check nb of chains
         if self.nchains < 2:
             raise ValueError('For the DREAM algorithm, a seed must be provided with at least two samples.')
-
-        # Initialize the log_pdf_target: it is now a function that evaluates log_pdf_target(x) for a given x
-        evaluate_log_target = self.preprocess_target(x_tryout=self.seed, **self.pdf_target_kwargs)
 
         # The algorithm inputs are: jump rate gamma - default is 3, c and c_star are parameters involved in the
         # differential evolution part of the algorithm - c_star should be small compared to the width of the target,
@@ -3026,9 +3086,8 @@
         types = [int, (float, int), (float, int), int, float]
         for key in self.algorithm_inputs.keys():
             if key not in names:
-                warnings.warn(
-                    'Input ' + key + ' not used in DE-MC algorithm (used inputs are "delta", "c", "c_star", '
-                                     '"n_CR", "p_g").')
+                print('!!! Warning !!! Input ' + key + ' not used in DREAM algorithm - used inputs are ' +
+                      ', '.join(names))
         for key, default_value, typ in zip(names, defaults, types):
             if key not in self.algorithm_inputs.keys():
                 self.algorithm_inputs[key] = default_value
@@ -3036,9 +3095,8 @@
                 raise TypeError('Wrong type for input ' + key)
         if self.algorithm_inputs['n_CR'] > self.dimension:
             self.algorithm_inputs['n_CR'] = self.dimension
-        return evaluate_log_target
-
-    def run_dream(self, current_state):
+
+    def run_dream(self, nsims, current_state):
         # Initialize some variables
         delta, c, c_star, n_CR, p_g = self.algorithm_inputs['delta'], self.algorithm_inputs['c'], \
                                       self.algorithm_inputs['c_star'], self.algorithm_inputs['n_CR'], \
@@ -3052,7 +3110,7 @@
         current_log_pdf = self.evaluate_log_target(current_state)
 
         # dynamic part: evolution of chains
-        for iter_nb in range(self.nsamples * self.jump - 1 + self.nburn):
+        for iter_nb in range(nsims):
 
             draw = np.argsort(np.random.rand(self.nchains - 1, self.nchains), axis=0)
             dX = np.zeros_like(current_state)
@@ -3082,23 +3140,28 @@
             logp_candidates = self.evaluate_log_target(candidates)
 
             # Accept or reject
+            accept_vec = np.zeros((self.nchains, ))
             for nc, (lpc, candidate, log_p_curr) in enumerate(zip(logp_candidates, candidates, current_log_pdf)):
                 accept = np.log(np.random.random()) < lpc - log_p_curr
                 if accept:
                     current_state[nc, :] = candidate
                     current_log_pdf[nc] = lpc
+                    accept_vec[nc] = 1.
                 else:
                     dX[nc, :] = 0
                 J[id[nc]] = J[id[nc]] + np.sum((dX[nc, :] / std_x_tmp) ** 2)
                 n_id[id[nc]] += 1
-                self.update_accept_ratio(iter_nb, nc, float(accept))
 
             if iter_nb < self.nburn:  # update selection cross prob during burn-in
                 pCR = J / n_id
                 pCR /= sum(pCR)
 
-            # Save the current state if needed
-            self.update_samples(iter_nb, current_state, current_log_pdf)
+            # Save the current state if needed, update acceptance rate
+            self.update_samples(current_state, current_log_pdf)
+            # Update the acceptance rate
+            self.update_acceptance_rate(accept_vec)
+            # update the total number of iterations
+            self.total_iterations += 1
         return None
 
     ####################################################################################################################
@@ -3120,155 +3183,131 @@
             self.log_pdf_values = self.log_pdf_values.reshape((-1, self.nchains), order='C')
         return None
 
-    def initialize_samples(self):
+    def initialize_samples(self, nsamples, nsamples_per_chain):
         """ Allocate space for samples and log likelihood values, initialize sample_index, acceptance ratio
         If some samples already exist, allocate space to append new samples to the old ones """
         if self.samples is None:    # very first call of run, set current_state as the seed and initialize self.samples
+            self.samples = np.zeros((nsamples_per_chain, self.nchains, self.dimension))
+            if self.save_log_pdf:
+                self.log_pdf_values = np.zeros((nsamples_per_chain, self.nchains))
             current_state = self.seed
             self.current_sample_index = 0
-            self.samples = np.zeros((self.nsamples, self.nchains, self.dimension))
-            if self.save_log_pdf:
-                self.log_pdf_values = np.zeros((self.nsamples, self.nchains))
-            self.accept_ratio = np.zeros((self.nchains, ))
+            nsims = self.nburn + self.jump * nsamples_per_chain
 
         else:    # fetch previous samples to start the new run, current state is last saved sample
             if len(self.samples.shape) == 2:   # the chains were previously concatenated
                 self.unconcatenate_chains()
             current_state = self.samples[-1]
-            self.current_sample_index = self.samples.shape[0]
-            self.samples = np.concatenate([self.samples, np.zeros((self.nsamples, self.nchains, self.dimension))],
-                                          axis=0)
+            self.samples = np.concatenate(
+                [self.samples, np.zeros((nsamples_per_chain, self.nchains, self.dimension))], axis=0)
             if self.save_log_pdf:
-                self.log_pdf_values = np.concatenate([self.log_pdf_values, np.zeros((self.nsamples, self.nchains))],
-                                                     axis=0)
-        return current_state
-
-    def update_samples(self, iter_nb, current_state, current_log_pdf):
+                self.log_pdf_values = np.concatenate(
+                    [self.log_pdf_values, np.zeros((nsamples_per_chain, self.nchains))], axis=0)
+            nsims = self.jump * nsamples_per_chain
+        return nsims, current_state
+
+    def update_samples(self, current_state, current_log_pdf):
         # Update the chain, only if burn-in is over and the sample is not being jumped over
-        if iter_nb >= self.nburn and (iter_nb-self.nburn) % self.jump == 0:
+        if self.total_iterations >= self.nburn and (self.total_iterations-self.nburn) % self.jump == 0:
             self.samples[self.current_sample_index, :, :] = current_state
             if self.save_log_pdf:
                 self.log_pdf_values[self.current_sample_index, :] = current_log_pdf
             self.current_sample_index += 1
 
-    def update_accept_ratio(self, iter_nb, nc, new_accept):
-        # Use an iterative function to compute the acceptance ratio
-        self.accept_ratio[nc] = new_accept / (iter_nb + 1) + iter_nb / (iter_nb + 1) * self.accept_ratio[nc]
+    def update_acceptance_rate(self, new_accept=None):
+        # Use an iterative function to update the acceptance rate
+        self.acceptance_rate = [na / (self.total_iterations+1) + self.total_iterations / (self.total_iterations+1) * a
+                                for (na, a) in zip(new_accept, self.acceptance_rate)]
 
     @staticmethod
-    def preprocess_target(x_tryout, log_pdf, pdf, copula, params, copula_params):
-        """ This function transforms the log_pdf, pdf, copula, params and copula_params inputs into a function that
-        evaluates log_pdf_target(x) for a given x. preprocess target should be used in the init stage. """
-        dim = x_tryout.shape[-1]
-        kwargs = dict([(key, val) for (key, val) in zip(['params', 'copula_params'], [params, copula_params])
-                       if val is not None])   # this contains params and copula_params if they exist
+    def preprocess_target(log_pdf, pdf, args):
+        """ This function transforms the log_pdf, pdf, args inputs into a function that evaluates log_pdf_target(x)
+        for a given x. """
         # log_pdf is provided
         if log_pdf is not None:
-            if isinstance(log_pdf, str) or (isinstance(log_pdf, list) and
-                                            all(isinstance(log_pdf_, str) for log_pdf_ in log_pdf)):
-                p = Distribution(dist_name=log_pdf, copula=copula)
-                try:
-                    p.log_pdf(x=x_tryout, **kwargs)
-                except AttributeError:
-                    raise AttributeError('log_pdf_target should point to a Distribution with an existing log_pdf '
-                                         'method.')
-                else:
-                    evaluate_log_pdf = (lambda x: p.log_pdf(x, **kwargs))
-            elif callable(log_pdf):
-                evaluate_log_pdf = (lambda x: log_pdf(x, **kwargs))
-            elif isinstance(log_pdf, list) and all(callable(log_pdf_) for log_pdf_ in log_pdf):
-                kwargs_marg = [{'params': params_j} if params is not None else {} for params_j in params]
-                evaluate_log_pdf = (lambda x: np.sum([log_pdf[j](x[:, j, np.newaxis], **kwargs_marg[j])
-                                                      for j in range(dim)]))
+            if callable(log_pdf):
+                if args is None:
+                    args = ()
+                evaluate_log_pdf = (lambda x: log_pdf(x, *args))
+                evaluate_log_pdf_marginals = None
+            elif isinstance(log_pdf, list) and (all(callable(p) for p in log_pdf)):
+
+                if args is None:
+                    args = [()] * len(log_pdf)
+                if not (isinstance(args, list) and len(args) == len(log_pdf)):
+                    raise ValueError('When log_pdf_target is a list, args should be a list (of tuples) of same length.')
+                evaluate_log_pdf_marginals = list(map(lambda i: lambda x: log_pdf[i](x, *args[i]), range(len(log_pdf))))
+                #evaluate_log_pdf_marginals = [partial(log_pdf_, *args_) for (log_pdf_, args_) in zip(log_pdf, args)]
+                evaluate_log_pdf = None
             else:
-                raise ValueError('log_pdf_target should be a (list of) callable(s) or string(s).')
+                raise TypeError('log_pdf_target must be a callable or list of callables')
         # pdf is provided
         elif pdf is not None:
-            if isinstance(pdf, str) or (isinstance(pdf, list) and all(isinstance(pdf_, str) for pdf_ in pdf)):
-                p = Distribution(dist_name=pdf, copula=copula)     # provided as a (list of) string(s)
-                try:
-                    p.pdf(x=x_tryout, **kwargs)
-                except AttributeError:
-                    raise AttributeError('pdf_target should point to a Distribution with an existing pdf method.')
-                else:
-                    evaluate_log_pdf = (lambda x: np.log(np.maximum(p.pdf(x, **kwargs),
-                                                                    10 ** (-320) * np.ones((x_tryout.shape[0], )))))
-            elif callable(pdf):    # provided as a callable
-                evaluate_log_pdf = (lambda x: np.log(np.maximum(pdf(x, **kwargs),
-                                                                10 ** (-320) * np.ones((x_tryout.shape[0], )))))
-            elif isinstance(pdf, list) and all(callable(pdf_) for pdf_ in pdf):
-                # This is a case only allowed for certain algorithms such as MMH
-                kwargs_marg = [{'params': params_j} if params is not None else {} for params_j in params]
-                evaluate_log_pdf = (lambda x: np.sum([np.log(np.maximum(pdf[j](x[:, j, np.newaxis], **kwargs_marg[j]),
-                                                                        10 ** (-320) * np.ones((x_tryout.shape[0], ))))
-                                                      for j in range(dim)]))
+            if callable(pdf):
+                if args is None:
+                    args = ()
+                evaluate_log_pdf = (lambda x: np.log(np.maximum(pdf(x, *args), 10 ** (-320) * np.ones((x.shape[0],)))))
+                evaluate_log_pdf_marginals = None
+            elif isinstance(pdf, (list, tuple)) and (all(callable(p) for p in pdf)):
+                if args is None:
+                    args = [()] * len(pdf)
+                if not (isinstance(args, (list, tuple)) and len(args) == len(pdf)):
+                    raise ValueError('When pdf_target is given as a list, args should also be a list of same length.')
+                evaluate_log_pdf_marginals = list(
+                    map(lambda i: lambda x: np.log(np.maximum(pdf[i](x, *args[i]),
+                                                              10 ** (-320) * np.ones((x.shape[0],)))),
+                        range(len(pdf))
+                        ))
+                evaluate_log_pdf = None
             else:
-                raise ValueError('pdf_target should be a (list of) callable(s) or string(s).')
+                raise TypeError('pdf_target must be a callable or list of callables')
         else:
             raise ValueError('log_pdf_target or pdf_target should be provided.')
-        return evaluate_log_pdf
+        return evaluate_log_pdf, evaluate_log_pdf_marginals
 
     @staticmethod
-    def sample_candidate_from_proposal(current_state, proposal_type, proposal_scale):
-        """ Sample a new candidate (all chains simultaneously) from the current one.
-        If proposal_type is 'normal', scale parameter is chol(Covariance) or D (scale in each dimension) (see
-        preprocess_proposal below).
-        """
-        assert len(current_state.shape) == 2
-        n, dim = current_state.shape
-        if proposal_type.lower() == 'normal':
-            z_normal = np.random.normal(size=(n, dim))
-            candidate = current_state + np.tensordot(z_normal, proposal_scale, axes=[-1, 1])
-        elif proposal_type.lower() == 'uniform':
-            z_uniform = np.random.uniform(size=(n, dim))
-            candidate = current_state - np.tile(proposal_scale.reshape((1, dim)), [n, 1]) / 2. + \
-                        np.tile(proposal_scale.reshape((1, dim)), [n, 1]) * z_uniform
+    def preprocess_nsamples(nchains, nsamples=None, nsamples_per_chain=None):
+        """ Compute nsamples_per_chain from nsamples and vice-versa """
+        if ((nsamples is not None) and (nsamples_per_chain is not None)) or (
+                nsamples is None and nsamples_per_chain is None):
+            raise ValueError('Either nsamples or nsamples_per_chain must be provided (not both)')
+        if nsamples is not None:
+            if not (isinstance(nsamples, int) and nsamples >= 0):
+                raise TypeError('nsamples must be an integer >= 0.')
+            nsamples_per_chain = nsamples // nchains
         else:
-            raise ValueError('Sampling distribution should be either normal or uniform.')
-        return candidate
+            if not (isinstance(nsamples_per_chain, int) and nsamples_per_chain >= 0):
+                raise TypeError('nsamples_per_chain must be an integer >= 0.')
+            nsamples = nsamples_per_chain * nchains
+        return nsamples, nsamples_per_chain
 
     @staticmethod
-    def preprocess_proposal(dim, proposal_type='normal', proposal_scale=1.):
-        """ Preprocess the inputs for the proposal distribution, so that they can be used by the
-        sample_candidate_from_proposal function. Currently only normal and uniform distributions are supported.
-        Default values are normal proposal and scale 1 in all dimensions."""
-        if not isinstance(proposal_type, str):
-            raise TypeError('If provided, proposal_distribution should be given as (list of) a string.')
-        if proposal_type.lower() not in ['uniform', 'normal']:
-            raise NotImplementedError('Only uniform and normal proposal distributions are currently supported.')
-        # Scale parameter should be a (dim, ) ndarray for a uniform proposal; a (dim, dim) matrix for a normal proposal
-        if isinstance(proposal_scale, (int, float)):
-            scale = float(proposal_scale) * np.ones((dim, ))
+    def preprocess_seed(seed, dim):
+        """ Check the dimension of seed, assign [0., 0., ..., 0.] if not provided. """
+        if seed is None:
+            seed = np.zeros((1, dim))
         else:
             try:
-                scale = np.array(proposal_scale).reshape((dim, ))
-            except:
-                raise ValueError('Wrong dimension in scale parameter.')
-        if proposal_type.lower() == 'normal':
-            scale = np.diag(scale)
-        return proposal_type, scale
-
-    def check_integers(self):
-        # Check that nsamples, nburn, jump, dimension are (strictly) positive integers
-        for inpt in [self.nburn, self.jump, self.nsamples, self.dimension]:
-            if (inpt is not None) and (not isinstance(inpt, int)):
-                raise TypeError('Inputs nsamples, nburn, jump must be integers.')
-        if self.jump is not None and self.jump <= 0:
-            raise ValueError('Input jump must be strictly greater than 0.')
-        for inpt in [self.nsamples, self.nburn]:
-            if inpt is not None and inpt < 0:
-                raise ValueError('Inputs nsamples and nburn must be greater than 0.')
-
-    def preprocess_seed(self, seed):
-        """ Check the dimension of seed, assign [0., 0., ..., 0.] if not provided. """
-        if seed is None:
-            seed = np.zeros((1, self.dimension))
-        else:
-            try:
-                seed = np.array(seed).reshape((-1, self.dimension))
+                seed = np.array(seed).reshape((-1, dim))
             except:
                 raise TypeError('Input seed should be a nd array of dimensions (?, dimension).')
         return seed
+
+    @staticmethod
+    def check_methods_proposal(proposal, proposal_params=None):
+        """ Check that the given proposal distribution has 1) a rvs method and 2) a log pdf or pdf method
+        Used in the MH and MMH initializations"""
+        if not isinstance(proposal, Distribution):
+            raise TypeError('proposal should be a Distribution object')
+        if proposal_params is not None:
+            proposal.update_params(params=proposal_params)
+        if not hasattr(proposal, 'rvs'):
+            raise AttributeError('The proposal should have an rvs method')
+        if not hasattr(proposal, 'log_pdf'):
+            if not hasattr(proposal, 'pdf'):
+                raise AttributeError('The proposal should have a log_pdf or pdf method')
+            proposal.log_pdf = lambda x: np.log(np.maximum(proposal.pdf(x), 10 ** (-320) * np.ones((x.shape[0],))))
+        return proposal
 
 
 ########################################################################################################################
@@ -3287,52 +3326,40 @@
 
         Input:
 
-            :param pdf_proposal: A list containing the names of the proposal distribution for each random variable.
-                                 Distribution names must match those in the Distributions module.
-                                 If the distribution does not match one from the Distributions module, the user
-                                 must provide custom_dist.py. The length of the string must be 1 (if all
-                                 distributions are the same) or equal to dimension.
-            :type pdf_proposal: string list
-
-            :param pdf_proposal_params: Parameters of the proposal distribution.
-                                        Parameters for each random variable are defined as ndarrays.
-                                        Each item in the list, pdf_proposal_params[i], specifies the parameters for the
-                                        corresponding proposal distribution, pdf_proposal[i].
-            :type pdf_proposal_params: list
-
-            :param pdf_target: A list containing the names of the target distribution for each random variable.
-                                 Distribution names must match those in the Distributions module.
-                                 If the distribution does not match one from the Distributions module, the user
-                                 must provide custom_dist.py. The length of the string must be 1 (if all
-                                 distributions are the same) or equal to dimension.
-            :type pdf_target: string list
-
-            :param pdf_target_params: Parameters of the target distribution.
-                                        Parameters for each random variable are defined as ndarrays.
-                                        Each item in the list, pdf_target_params[i], specifies the parameters for the
-                                        corresponding target distribution, pdf_target[i].
-            :type pdf_target_params: list
+            :param proposal: proposal to sample from: this Distribution object must have an rvs method and a log_pdf (
+                             or pdf) methods
+            :type proposal: Distribution object
+
+            :param proposal_params: parameters of the proposal distribution
+            :type proposal_params: list
+
+            :param log_pdf_target: callable that evaluates the target log pdf
+            :type log_pdf_target: callable
+
+            :param pdf_target: callable that evaluates the target pdf (log_pdf_target is preferred though)
+            :type pdf_target: callable
+
+            :param args_target: arguments of the target log_pdf (pdf) callable - i.e., log pdf target at x is evaluated
+                                as log_pdf_target(x, *args)
+            :type args_target: tuple
 
             :param nsamples: Number of samples to generate.
-                             No Default Value: nsamples must be prescribed.
             :type nsamples: int
 
         Output:
             :return: IS.samples: Set of generated samples
-            :rtype: IS.samples: ndarray
-
-            :return: IS.weights: Importance weights of samples
-            :rtype: IS.weights: ndarray
+            :rtype: IS.samples: ndarray (nsamples, dim)
+
+            :return: IS.weights: Importance weights of samples (weighted so that they sum up to 1)
+            :rtype: IS.weights: ndarray (nsamples, )
+
+            :return: IS.unnormalized_log_weights: unnormalized log weights of samples
+            :rtype: IS.unnormalized_log_weights: ndarray (nsamples, )
     """
 
     # Authors: Audrey Olivier, Dimitris G.Giovanis
     # Last Modified: 10/2019 by Audrey Olivier
 
-<<<<<<< HEAD
-    def __init__(self, nsamples=None, pdf_target=None, log_pdf_target=None, pdf_target_params=None,
-                 pdf_target_copula=None, pdf_target_copula_params=None, pdf_proposal_name=None, pdf_proposal_params=None
-                 ):
-=======
     def __init__(self, nsamples=None, pdf_target=None, log_pdf_target=None, args_target=None,
                  proposal=None, proposal_params=None, verbose=False):
 
@@ -3348,16 +3375,9 @@
             proposal.log_pdf = lambda x: np.log(np.maximum(proposal.pdf(x), 10 ** (-320) * np.ones((x.shape[0],))))
         self.proposal = proposal
         self.proposal.update_params(params=proposal_params)
->>>>>>> 0fd5b2b5
-
-        # Initialize proposal and target: create sample_from_proposal, evaluate_log_proposal and evaluate_log_target
-        self.pdf_proposal = pdf_proposal_name
-        self.pdf_proposal_params = pdf_proposal_params
-        self.dimension, self.sample_from_proposal, self.evaluate_log_proposal = self.preprocess_proposal(
-            pdf_name=pdf_proposal_name, params=pdf_proposal_params)
-        self.evaluate_log_target = self.preprocess_target(
-            self.dimension, log_pdf=log_pdf_target, pdf=pdf_target, copula=pdf_target_copula, params=pdf_target_params,
-            copula_params=pdf_target_copula_params)
+
+        # Initialize target
+        self.evaluate_log_target = self.preprocess_target(log_pdf=log_pdf_target, pdf=pdf_target, args=args_target)
 
         # Initialize the samples and weights
         self.samples = None
@@ -3365,7 +3385,6 @@
         self.weights = None
 
         # Run IS if nsamples is provided
-        self.nsamples = nsamples
         if nsamples is not None and nsamples != 0:
             self.run(nsamples)
 
@@ -3375,9 +3394,9 @@
         if self.verbose:
             print('Running Importance Sampling')
         # Sample from proposal
-        new_samples = self.sample_from_proposal(nsamples)
+        new_samples = self.proposal.rvs(nsamples=nsamples)
         # Compute un-scaled weights of new samples
-        new_log_weights = self.evaluate_log_target(new_samples) - self.evaluate_log_proposal(new_samples)
+        new_log_weights = self.evaluate_log_target(x=new_samples) - self.proposal.log_pdf(x=new_samples)
 
         # Save samples and weights (append to existing if necessary)
         if self.samples is None:
@@ -3401,81 +3420,25 @@
         return resample(self.samples, self.weights, method=method, size=size)
 
     @staticmethod
-    def preprocess_target(dim, log_pdf, pdf, copula, params, copula_params):
-        """ This function transforms the log_pdf, pdf, copula, params and copula_params inputs into a function that
-        evaluates log_pdf_target(x) for a given x. preprocess target should be used in the init stage. """
-        x_tryout = np.zeros((2, dim))
-        kwargs = dict([(key, val) for (key, val) in zip(['params', 'copula_params'], [params, copula_params])
-                       if val is not None])  # this contains params and copula_params if they exist
+    def preprocess_target(log_pdf, pdf, args):
+        """ This function transforms the log_pdf, pdf, args inputs into a function that evaluates log_pdf_target(x)
+        for a given x. """
         # log_pdf is provided
         if log_pdf is not None:
-            if isinstance(log_pdf, str) or (isinstance(log_pdf, list) and
-                                            all(isinstance(log_pdf_, str) for log_pdf_ in log_pdf)):
-                p = Distribution(dist_name=log_pdf, copula=copula)
-                try:
-                    p.log_pdf(x=x_tryout, **kwargs)
-                except AttributeError:
-                    raise AttributeError('log_pdf_target should point to a Distribution with an existing log_pdf '
-                                         'method.')
-                else:
-                    evaluate_log_pdf = (lambda x: p.log_pdf(x, **kwargs))
-            elif callable(log_pdf):
-                evaluate_log_pdf = (lambda x: log_pdf(x, **kwargs))
+            if callable(log_pdf):
+                if args is None:
+                    args = ()
+                evaluate_log_pdf = (lambda x: log_pdf(x, *args))
             else:
-                raise ValueError('log_pdf_target should be a callable or a (list of) string(s).')
+                raise TypeError('log_pdf_target must be a callable')
         # pdf is provided
         elif pdf is not None:
-            if isinstance(pdf, list):  # if provided as a list, check the dimensions
-                if len(pdf) != dim:
-                    raise ValueError('pdf as a list should be of length dimension')
-                if params is not None and (not isinstance(params, list) or len(params) != dim):
-                    raise ValueError('For pdf given as a list, params should be a list of length dimension')
-            if isinstance(pdf, str) or (isinstance(pdf, list) and all(isinstance(pdf_, str) for pdf_ in pdf)):
-                p = Distribution(dist_name=pdf, copula=copula)  # provided as a (list of) string(s)
-                try:
-                    p.pdf(x=x_tryout, **kwargs)
-                except AttributeError:
-                    raise AttributeError('pdf_target should point to a Distribution with an existing pdf method.')
-                else:
-                    evaluate_log_pdf = (lambda x: np.log(np.maximum(p.pdf(x, **kwargs),
-                                                                    10 ** (-320) * np.ones((x.shape[0],)))))
-            elif callable(pdf):  # provided as a callable
-                evaluate_log_pdf = (lambda x: np.log(np.maximum(pdf(x, **kwargs),
-                                                                10 ** (-320) * np.ones((x.shape[0],)))))
+            if callable(pdf):
+                if args is None:
+                    args = ()
+                evaluate_log_pdf = (lambda x: np.log(np.maximum(pdf(x, *args), 10 ** (-320) * np.ones((x.shape[0],)))))
             else:
-                raise ValueError('pdf_target should be a callable or a (list of) string(s).')
+                raise TypeError('pdf_target must be a callable')
         else:
             raise ValueError('log_pdf_target or pdf_target should be provided.')
-        return evaluate_log_pdf
-
-    @staticmethod
-    def preprocess_proposal(pdf_name, params):
-        """ This function transforms the log_pdf, pdf, copula, params and copula_params inputs into a function that
-        evaluates log_pdf_target(x) for a given x. preprocess target should be used in the init stage. """
-        kwargs = {}
-        if params is not None:
-            kwargs = {'params': params}
-        p = Distribution(dist_name=pdf_name)  # provided as a (list of) string(s)
-        # Check the rvs method
-        try:
-            p.rvs(**kwargs, nsamples=1)
-        except AttributeError:
-            raise ValueError('The proposal Distribution should have an rvs method.')
-        else:
-            x_tryout = p.rvs(**kwargs, nsamples=2)
-            dim = x_tryout.shape[-1]
-            sample_from_proposal = (lambda n: p.rvs(nsamples=n, **kwargs))
-        # Check log_pdf or pdf method
-        try:
-            p.log_pdf(x=x_tryout, **kwargs)
-        except AttributeError:
-            try:
-                p.pdf(x=x_tryout, **kwargs)
-            except AttributeError:
-                raise AttributeError('The proposal Distribution should have a log_pdf or pdf method.')
-            else:
-                evaluate_log_pdf = (lambda x: np.log(np.maximum(p.pdf(x, **kwargs),
-                                                                10 ** (-320) * np.ones((x.shape[0], )))))
-        else:
-            evaluate_log_pdf = (lambda x: p.log_pdf(x, **kwargs))
-        return dim, sample_from_proposal, evaluate_log_pdf+        return evaluate_log_pdf