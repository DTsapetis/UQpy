# UQpy is distributed under the MIT license.
#
# Copyright (C) 2018  -- Michael D. Shields
#
# Permission is hereby granted, free of charge, to any person obtaining a copy of this software and associated
# documentation files (the "Software"), to deal in the Software without restriction, including without limitation the
# rights to use, copy, modify, merge, publish, distribute, sublicense, and/or sell copies of the Software, and to permit
# persons to whom the Software is furnished to do so, subject to the following conditions:
#
# The above copyright notice and this permission notice shall be included in all copies or substantial portions of the
# Software.
#
# THE SOFTWARE IS PROVIDED "AS IS", WITHOUT WARRANTY OF ANY KIND, EXPRESS OR IMPLIED, INCLUDING BUT NOT LIMITED TO THE
# WARRANTIES OF MERCHANTABILITY, FITNESS FOR A PARTICULAR PURPOSE AND NON-INFRINGEMENT. IN NO EVENT SHALL THE AUTHORS OR
# COPYRIGHT HOLDERS BE LIABLE FOR ANY CLAIM, DAMAGES OR OTHER LIABILITY, WHETHER IN AN ACTION OF CONTRACT, TORT OR
# OTHERWISE, ARISING FROM, OUT OF OR IN CONNECTION WITH THE SOFTWARE OR THE USE OR OTHER DEALINGS IN THE SOFTWARE.

"""This module contains functionality for all the sampling methods supported in UQpy."""

import copy
from scipy.spatial.distance import pdist
import random
from UQpy.Distributions import *
from UQpy.Utilities import *
from os import sys
from functools import partial
import warnings


########################################################################################################################
########################################################################################################################
#                                         Monte Carlo Simulation
########################################################################################################################


class MCS:
    """
    Perform Monte Carlo sampling (MCS) of random variables.

    **Attribute:**

    **Input:**
        dist_object (object or list of objects):
                        List of ``Distribution`` objects corresponding to each random variable.

        nsamples (int):
                     Number of samples to be drawn from each distribution.

        var_names (str or list of str):
                     List of strings defining the names of the random variables. It is required in some cases where
                      the ``MCS`` class is invoked with ``RunModel`` class.

        random_state (int or list of int):
                        List of integers corresponding to the random seeds that are used to initialize the *Mersenne
                        Twister* pseudo-random number generator.

        verbose (Boolean):
                        A boolean declaring whether to write text to the terminal.

                        Default value: False

    **Output/Returns:**
<<<<<<< HEAD

        samples (list):
                        List of generated samples.  The size of samples is defined as
                         ``len(samples)=nsamples`` and ``len(samples[i]) = len(dist_object)``.

=======

        samples (list):
                        List of generated samples.  The size of samples is defined as
                         ``len(samples)=nsamples`` and ``len(samples[i]) = len(dist_object)``.

>>>>>>> 2069a805
        samplesU01 (list):
                        If the ``Distribution`` object has a ``cdf`` method, MCS also returns the samples in the
                        Uniform(0,1) hypercube using the methof ``transform_u01``.

    """

    def __init__(self, dist_object=None, nsamples=None, var_names=None, random_state=None, verbose=False):

        # Check if a Distribution object is provided.
        if (dist_object is None) and (not dist_object):
            raise ValueError('UQpy: The attribute dist_object is missing.')
        else:
            if isinstance(dist_object, list):
                for i in range(len(dist_object)):
                    if not isinstance(dist_object[i], Distribution):
                        raise TypeError('UQpy: A UQpy.Distribution object must be provided.')
                if random_state is not None:
                    if isinstance(random_state, int) or len(dist_object) != len(random_state):
                        raise TypeError('UQpy: Incompatible dimensions between random_state and dist_object.')
                    self.random_state = random_state
                else:
                    self.random_state = [random_state]*len(dist_object)
                self.dist_object = dist_object
            else:
                if not isinstance(dist_object, Distribution):
                    raise TypeError('UQpy: A UQpy.Distribution object must be provided.')
                else:
                    self.dist_object = [dist_object]
                if random_state is not None:
                    if not isinstance(random_state, int):
                        raise TypeError('UQpy: Incompatible dimensions between random_state and dist_object.')
                    else:
                        self.random_state = [random_state]

        # Check if a names for the random variables are provided.
        if var_names is not None:
            self.var_names = var_names
            if len(self.var_names) != len(self.dist_object):
                raise ValueError('UQpy: Incompatible number of Distributions and variable names.')

        # Instantiate the output attributes.
        self.samples = None
        self.samplesU01 = None

        # Set printing options
        self.verbose = verbose

        # ==============================================================================================================
        #                                       Run Monte Carlo sampling
        self.run(nsamples, self.random_state)

    def run(self, nsamples, random_state=None):
        """
        The ``run`` method of the ``MCS`` class can be invoked many times and the generated samples are appended to the
        existing samples. For example, to the 5 samples in object ``x1`` we can add two more by running

        >>> print(x1)
            <UQpy.SampleMethods.MCS object at 0x1a148ba85>
        >>> x1.run(nsamples=2, random_state=[123, 567])
        >>> print(x1.samples)
            [array([[1.62434536],
            [0.05056171]]), array([[-0.61175641],
            [ 0.49995133]]), array([[-0.52817175],
            [-0.99590893]]), array([[-1.07296862],
            [ 0.69359851]]), array([[ 0.86540763],
            [-0.41830152]]), array([[-1.0856306 ],
            [ 0.21326612]]), array([[ 0.99734545],
            [-0.09189941]])]

        The total number of samples is now

        >>> print(x1.nsamples)
            7
        """
        # Check if a random_state is provided.
        if random_state is None:
            random_state = self.random_state
        else:
            if isinstance(self.dist_object, list):
                if isinstance(random_state, int) or len(self.dist_object) != len(random_state):
                    raise TypeError('UQpy: Incompatible dimensions between random_state and dist_object.')
            else:
                if not isinstance(random_state, int):
                    raise TypeError('UQpy: Incompatible dimensions between random_state and dist_object.')

        if nsamples is None:
            raise ValueError('UQpy: Number of samples must be defined.')
        if not isinstance(nsamples, int):
            nsamples = int(nsamples)

        if self.verbose:
            print('UQpy: Running Monte Carlo Sampling.')

        temp_samples = list()
        for i in range(len(self.dist_object)):
            if hasattr(self.dist_object[i], 'rvs'):
                temp_samples.append(self.dist_object[i].rvs(nsamples=nsamples, random_state=random_state[i]))
            else:
                ValueError('UQpy: rvs method is missing.')

        x = list()
        for j in range(nsamples):
            y = list()
            for k in range(len(self.dist_object)):
                y.append(temp_samples[k][j])
            x.append(np.array(y))

        if self.samples is None:
            self.samples = x
        else:
            # If self.samples already has existing samples, append the new samples to the existing attribute.
            self.samples = self.samples + x
        self.nsamples = len(self.samples)

        if self.verbose:
            print('UQpy: Monte Carlo Sampling Complete.')

    def transform_u01(self):
        """
        The ``transform_u01`` method of the ``MCS`` is used to transform samples from the parameter space to the
        Uniform [0, 1] space.

        >>> print(x1)
            <UQpy.SampleMethods.MCS object at 0x1a18c03450>
        >>> x1.transform_u01()
        >>> print(x1.samplesU01)
            [array([[0.94784894],
            [0.52016261]]), array([[0.27034947],
            [0.69144533]]), array([[0.29869007],
            [0.1596472 ]]), array([[0.1416426 ],
            [0.75603299]]), array([[0.80659245],
            [0.33786334]]), array([[0.13882123],
            [0.5844403 ]]), array([[0.84070157],
            [0.46338898]])]
        """
        temp_samples_u01 = [None] * self.nsamples
        for i in range(self.nsamples):
            z = self.samples[i][:]
            y = [None] * 2
            for j in range(2):
                if hasattr(self.dist_object[j], 'cdf'):
                    zi = self.dist_object[j].cdf(z[j])
                else:
                    ValueError('UQpy: All Distributions must have a cdf method.')
                y[j] = zi
            temp_samples_u01[i] = np.array(y)
            self.samplesU01 = temp_samples_u01

<<<<<<< HEAD

=======
>>>>>>> 2069a805
########################################################################################################################
########################################################################################################################
#                                         Latin hypercube sampling  (LHS)
########################################################################################################################


class LHS:
    """
        Description:

            A class that creates a Latin Hypercube Design for experiments. Samples on hypercube [0, 1]^n  and on the
            parameter space are generated.

        Input:
            :param dist_name: A list containing the names of the distributions of the random variables.
                              Distribution names must match those in the Distributions module.
                              If the distribution does not match one from the Distributions module, the user must
                              provide custom_dist.py.
                              The length of the string must be 1 (if all distributions are the same) or equal to
                              dimension.
            :type dist_name: string list

            :param dist_params: Parameters of the distribution.
                                Parameters for each random variable are defined as ndarrays.
                                Each item in the list, dist_params[i], specifies the parameters for the corresponding
                                distribution, dist[i].
            :type dist_params: list

            param: distribution: An object list containing the distributions of the random variables.
                                 Each item in the list is an object of the Distribution class (see Distributions.py).
                                 The list has length equal to dimension.
            :type distribution: list

            :param lhs_criterion: The criterion for generating sample points
                                  Options:
                                        1. 'random' - completely random \n
                                        2. 'centered' - points only at the centre \n
                                        3. 'maximin' - maximising the minimum distance between points \n
                                        4. 'correlate' - minimizing the correlation between the points \n
                                  Default: 'random'
            :type lhs_criterion: str

            :param lhs_metric: The distance metric to use. Supported metrics are:
                               'braycurtis', 'canberra', 'chebyshev', 'cityblock', 'correlation', 'cosine', 'dice',
                               'euclidean', 'hamming', 'jaccard', 'kulsinski', 'mahalanobis', 'matching', 'minkowski',
                               'rogerstanimoto', 'russellrao', 'seuclidean', 'sokalmichener', 'sokalsneath',
                               'sqeuclidean', 'yule'.
                                Default: 'euclidean'.
            :type lhs_metric: str

            :param lhs_iter: The number of iteration to run. Required only for maximin, correlate and criterion.
                             Default: 100
            :type lhs_iter: int

            :param nsamples: Number of samples to generate.
                             No Default Value: nsamples must be prescribed.
            :type nsamples: int

        Output:
            :return: LHS.samples: Set of LHS samples
            :rtype: LHS.samples: ndarray

            :return: LHS.samplesU01: Set of uniform LHS samples on [0, 1]^dimension.
            :rtype: LHS.samplesU01: ndarray.

    """

    def __init__(self, dist_object=None, lhs_criterion='R', lhs_metric='euclidean',
                 lhs_iter=100, var_names=None, nsamples=None, verbose=False):

        # Check if a Distribution object is provided.
        if (dist_object is None) and (not dist_object):
            raise ValueError('UQpy error: A Distribution object must be provided.')
        else:
            self.dist_object = dist_object

        # Check if a names for the random variables are provided.
        if var_names is not None:
            self.var_names = var_names

        if nsamples is None:
            raise ValueError('UQpy error: Number of samples (nsamples) must be defined.')
        if not isinstance(nsamples, int):
            self.nsamples = int(nsamples)

        self.nsamples = nsamples
        self.lhs_criterion = lhs_criterion
        self.lhs_metric = lhs_metric
        self.verbose = verbose

        if self.lhs_criterion not in ['R', 'Cnt', 'M', 'C']:
            raise NotImplementedError("Exit code: Supported lhs criteria: 'random (R)', 'centered (Cnt)', "
                                      "'maximin (M)', " "'correlate (C)'.")

        if self.lhs_metric not in ['braycurtis', 'canberra', 'chebyshev', 'cityblock', 'correlation', 'cosine',
                                   'dice', 'euclidean', 'hamming', 'jaccard', 'kulsinski', 'mahalanobis',
                                   'matching', 'minkowski', 'rogerstanimoto', 'russellrao', 'seuclidean',
                                   'sokalmichener', 'sokalsneath', 'sqeuclidean']:

            raise NotImplementedError("Exit code: Supported lhs distances: 'braycurtis', 'canberra', 'chebyshev', "
                                      "'cityblock'," " 'correlation', 'cosine','dice', 'euclidean', 'hamming', "
                                      "'jaccard', " "'kulsinski', 'mahalanobis', 'matching', 'minkowski', "
                                      "'rogerstanimoto'," "'russellrao', 'seuclidean','sokalmichener', 'sokalsneath', "
                                      "'sqeuclidean'.")

        if self.lhs_criterion in ['M', 'C']:
            if lhs_iter == 0 or lhs_iter is None:
                raise ValueError('UQpy error: The number of iterations needs to be greater than zero.')
            else:
                self.lhs_iter = int(self.lhs_iter)

        self.samplesU01, self.samples = self.run()

    def run(self):

        if self.verbose:
            print('UQpy: Running Latin Hypercube Sampling...')

        cut = np.linspace(0, 1, self.nsamples + 1)
        a = cut[:self.nsamples]
        b = cut[1:self.nsamples + 1]

        if self.lhs_criterion == 'R':
            samples = self._random(a, b)
        elif self.lhs_criterion == 'Cnt':
            samples = self._centered(a, b)
        elif self.lhs_criterion == 'M':
            samples = self._max_min(a, b)
        elif self.lhs_criterion == 'C':
            samples = self._correlate(a, b)

        samples_u_to_x = np.zeros_like(samples)
        for j in range(len(self.dist_object)):
            samples_u_to_x[:, j] = self.dist_object[j].icdf(np.atleast_2d(samples[:, j]).T)

        if self.verbose:
            print('UQpy: Latin hypercube Sampling Complete.')

        return samples, samples_u_to_x

    def _random(self, a, b):
        u = np.random.rand(self.nsamples, len(self.dist_object))
        samples = np.zeros_like(u)

        for i in range(len(self.dist_object)):
            samples[:, i] = u[:, i] * (b - a) + a

        for j in range(len(self.dist_object)):
            order = np.random.permutation(self.nsamples)
            samples[:, j] = samples[order, j]

        return samples

    def _centered(self, a, b):

        samples = np.zeros([self.nsamples, len(self.dist_object)])
        centers = (a + b) / 2

        for i in range(len(self.dist_object)):
            samples[:, i] = np.random.permutation(centers)

        return samples

    def _max_min(self, a, b):

        max_min_dist = 0
        samples = self._random(a, b)
        for _ in range(self.lhs_iter):
            samples_try = self._random(a, b)
            d = pdist(samples_try, metric=self.lhs_metric)
            if max_min_dist < np.min(d):
                max_min_dist = np.min(d)
                samples = copy.deepcopy(samples_try)

        if self.verbose:
            print('Achieved max_min distance of ', max_min_dist)

        return samples

    def _correlate(self, a, b):

        min_corr = np.inf
        samples = self._random(a, b)
        for _ in range(self.lhs_iter):
            samples_try = self._random(a, b)
            r = np.corrcoef(np.transpose(samples_try))
            np.fill_diagonal(r, 1)
            r1 = r[r != 1]
            if np.max(np.abs(r1)) < min_corr:
                min_corr = np.max(np.abs(r1))
                samples = copy.deepcopy(samples_try)

        if self.verbose:
            print('Achieved minimum correlation of ', min_corr)

        return samples


########################################################################################################################
########################################################################################################################
#                                         Stratified Sampling  (STS)
########################################################################################################################
class STS:
    """
    Generate samples from an assigned probability density function using Stratified Sampling.

    **References:**

    1. M.D. Shields, K. Teferra, A. Hapij, and R.P. Daddazio, "Refined Stratified Sampling for efficient Monte
       Carlo based uncertainty quantification," Reliability Engineering and System Safety,vol.142, pp.310-325,2015.

    **Input:**

    :param dimension: A scalar value defining the dimension of target density function.
                      Default: Length of sts_design.
    :type dimension: int

    :param dist_name: A list containing the names of the distributions of the random variables.
                      Distribution names must match those in the Distributions module.
                      If the distribution does not match one from the Distributions module, the user must
                      provide custom_dist.py.
                      The length of the string must be 1 (if all distributions are the same) or equal to
                      dimension.
    :type dist_name: string list

    :param dist_params: Parameters of the distribution
                        Parameters for each random variable are defined as ndarrays.
                        Each item in the list, dist_params[i], specifies the parameters for the corresponding
                        distribution, dist[i].
    :type dist_params: list

    param: distribution: An object list containing the distributions of the random variables.
                         Each item in the list is an object of the Distribution class (see Distributions.py).
                         The list has length equal to dimension.
    :type distribution: list

    :param sts_design: Specifies the number of strata in each dimension
    :type sts_design: int list

    :param input_file: File path to input file specifying stratum origins and stratum widths.
                       Default: None.
    :type input_file: string

    **Attributes:**

    :return: STS.samples: Set of stratified samples.
    :rtype: STS.samples: ndarray

    :return: STS.samplesU01: Set of uniform stratified samples on [0, 1]^dimension
    :rtype: STS.samplesU01: ndarray

    :return: STS.strata: Instance of the class SampleMethods.Strata
    :rtype: STS.strata: ndarray

    **Authors:**

    Authors: Michael Shields
    Last modified: 6/7/2018 by Dimitris Giovanis & Michael Shields
    """
    def __init__(self, dimension=None, dist_name=None, dist_params=None, sts_design=None, input_file=None,
                 sts_criterion="random", stype='Rectangular', nsamples=None, n_iters=20):

        if dimension is None:
            self.dimension = len(dist_name)
        else:
            self.dimension = dimension
        self.stype = stype
        self.sts_design = sts_design
        self.input_file = input_file
        self.dist_name = dist_name
        self.dist_params = dist_params
        self.strata = None
        self.sts_criterion = sts_criterion
        self.nsamples = nsamples

        if self.stype == 'Voronoi':
            self.n_iters = n_iters

        self.init_sts()
        self.distribution = [None] * self.dimension
        for i in range(self.dimension):
            self.distribution[i] = Distribution(self.dist_name[i])

        if self.stype == 'Voronoi':
            self.run_sts()
        elif self.stype == 'Rectangular':
            self.samplesU01, self.samples = self.run_sts()

    def run_sts(self):
        """
        Execute stratified sampling

        This is an instance method that runs stratified sampling. It is automatically called when the STS class is
        instantiated.
        """

        if self.stype == 'Rectangular':
            samples = np.empty([self.strata.origins.shape[0], self.strata.origins.shape[1]], dtype=np.float32)
            samples_u_to_x = np.empty([self.strata.origins.shape[0], self.strata.origins.shape[1]], dtype=np.float32)
            for j in range(0, self.strata.origins.shape[1]):
                i_cdf = self.distribution[j].icdf
                if self.sts_criterion == "random":
                    for i in range(0, self.strata.origins.shape[0]):
                        samples[i, j] = np.random.uniform(self.strata.origins[i, j], self.strata.origins[i, j]
                                                          + self.strata.widths[i, j])
                elif self.sts_criterion == "centered":
                    for i in range(0, self.strata.origins.shape[0]):
                        samples[i, j] = self.strata.origins[i, j] + self.strata.widths[i, j] / 2.

                samples_u_to_x[:, j] = i_cdf(np.atleast_2d(samples[:, j]).T, self.dist_params[j])

            print('UQpy: Successful execution of STS design..')
            return samples, samples_u_to_x

        elif self.stype == 'Voronoi':
            from UQpy.Utilities import compute_Voronoi_centroid_volume, voronoi_unit_hypercube

            samples_init = np.random.rand(self.nsamples, self.dimension)

            for i in range(self.n_iters):
                # x = self.in_hypercube(samples_init)
                self.strata = voronoi_unit_hypercube(samples_init)

                self.strata.centroids = []
                self.strata.weights = []
                for region in self.strata.bounded_regions:
                    vertices = self.strata.vertices[region + [region[0]], :]
                    centroid, volume = compute_Voronoi_centroid_volume(vertices)
                    self.strata.centroids.append(centroid[0, :])
                    self.strata.weights.append(volume)

                samples_init = np.asarray(self.strata.centroids)

            self.samplesU01 = self.strata.bounded_points

            self.samples = np.zeros(np.shape(self.samplesU01))
            for i in range(self.dimension):
                self.samples[:, i] = self.distribution[i].icdf(np.atleast_2d(self.samplesU01[:, i]).T,
                                                               self.dist_params[i]).T

    def in_hypercube(self, samples):

        in_cube = True * self.nsamples
        for i in range(self.dimension):
            in_cube = np.logical_and(in_cube, np.logical_and(0 <= samples[:, i], samples[:, i] <= 1))

        return in_cube

    def init_sts(self):
        """Preliminary error checks."""

        # Check for dimensional consistency
        if self.dimension is None and self.sts_design is not None:
            self.dimension = len(self.sts_design)
        elif self.sts_design is not None:
            if self.dimension != len(self.sts_design):
                raise NotImplementedError("Exit code: Incompatible dimensions.")
        elif self.sts_design is None and self.dimension is None:
            raise NotImplementedError("Exit code: Dimension must be specified.")

        # Check dist_name
        if type(self.dist_name).__name__ != 'list':
            self.dist_name = [self.dist_name]
        if len(self.dist_name) == 1 and self.dimension != 1:
            self.dist_name = self.dist_name * self.dimension
        elif len(self.dist_name) != self.dimension:
            raise NotImplementedError("Length of i_cdf should be 1 or equal to dimension.")

        # Check dist_params
        if type(self.dist_params).__name__ != 'list':
            self.dist_params = [self.dist_params]
        if len(self.dist_params) == 1 and self.dimension != 1:
            self.dist_params = self.dist_params * self.dimension
        elif len(self.dist_params) != self.dimension:
            raise NotImplementedError("Length of dist_params list should be 1 or equal to dimension.")

        # Ensure that distribution parameters are assigned
        if self.dist_params is None:
            raise NotImplementedError("Exit code: Distribution parameters not defined.")

        if self.stype == 'Rectangular':
            if self.sts_design is None:
                if self.input_file is None:
                    raise NotImplementedError("Exit code: Stratum design is not defined.")
                else:
                    self.strata = Strata(input_file=self.input_file)
            else:
                if len(self.sts_design) != self.dimension:
                    raise NotImplementedError("Exit code: Incompatible dimensions in 'sts_design'.")
                else:
                    self.strata = Strata(n_strata=self.sts_design)

        # Check sampling criterion
        if self.sts_criterion not in ['random', 'centered']:
            raise NotImplementedError("Exit code: Supported sts criteria: 'random', 'centered'")

########################################################################################################################
########################################################################################################################
#                                         Class Strata
########################################################################################################################


class Strata:
    """
    Define a rectilinear stratification of the n-dimensional unit hypercube [0, 1]^dimension with N strata.

    **Input:**

    :param n_strata: A list of dimension n defining the number of strata in each of the n dimensions
                    Creates an equal stratification with strata widths equal to 1/n_strata
                    The total number of strata, N, is the product of the terms of n_strata
                    Example -
                    n_strata = [2, 3, 2] creates a 3d stratification with:
                    2 strata in dimension 0 with stratum widths 1/2
                    3 strata in dimension 1 with stratum widths 1/3
                    2 strata in dimension 2 with stratum widths 1/2
    :type n_strata int list

    :param input_file: File path to input file specifying stratum origins and stratum widths.
                       Default: None
    :type input_file: string

    :param origins: An array of dimension N x n specifying the origins of all strata
                    The origins of the strata are the coordinates of the stratum orthotope nearest the global
                    origin.
                    Example - A 2D stratification with 2 strata in each dimension
                    origins = [[0, 0]
                              [0, 0.5]
                              [0.5, 0]
                              [0.5, 0.5]]
    :type origins: numpy array

    :param widths: An array of dimension N x n specifying the widths of all strata in each dimension
                   Example - A 2D stratification with 2 strata in each dimension
                   widths = [[0.5, 0.5]
                             [0.5, 0.5]
                             [0.5, 0.5]
                             [0.5, 0.5]]
    :type widths: numpy array

    **Attributes:**

    :param Strata.weights: An array of dimension 1 x N containing sample weights.
                    Sample weights are equal to the product of the strata widths (i.e. they are equal to the
                    size of the strata in the [0, 1]^n space.
    :type Strata.weights: numpy array

    **Author:**

    Michael D. Shields
    """
    def __init__(self, n_strata=None, input_file=None, origins=None, widths=None):

        self.input_file = input_file
        self.n_strata = n_strata
        self.origins = origins
        self.widths = widths

        # Read a stratified design from an input file.
        if self.n_strata is None:
            if self.input_file is None:
                if self.widths is None or self.origins is None:
                    sys.exit('Error: The strata are not fully defined. Must provide [n_strata], '
                             'input file, or [origins] and [widths].')

            else:
                # Read the strata from the specified input file
                # See documentation for input file formatting
                array_tmp = np.loadtxt(input_file)
                self.origins = array_tmp[:, 0:array_tmp.shape[1] // 2]
                self.widths = array_tmp[:, array_tmp.shape[1] // 2:]

                # Check to see that the strata are space-filling
                space_fill = np.sum(np.prod(self.widths, 1))
                if 1 - space_fill > 1e-5:
                    sys.exit('Error: The stratum design is not space-filling.')
                if 1 - space_fill < -1e-5:
                    sys.exit('Error: The stratum design is over-filling.')

        # Define a rectilinear stratification by specifying the number of strata in each dimension via nstrata
        else:
            self.origins = np.divide(self.fullfact(self.n_strata), self.n_strata)
            self.widths = np.divide(np.ones(self.origins.shape), self.n_strata)

        self.weights = np.prod(self.widths, axis=1)

    @staticmethod
    def fullfact(levels):

        """
        Create a full-factorial design

        Note: This function has been modified from pyDOE, released under BSD License (3-Clause)
        Copyright (C) 2012 - 2013 - Michael Baudin
        Copyright (C) 2012 - Maria Christopoulou
        Copyright (C) 2010 - 2011 - INRIA - Michael Baudin
        Copyright (C) 2009 - Yann Collette
        Copyright (C) 2009 - CEA - Jean-Marc Martinez
        Original source code can be found at:
        https://pythonhosted.org/pyDOE/#
        or
        https://pypi.org/project/pyDOE/
        or
        https://github.com/tisimst/pyDOE/

        **Input:**

        :param levels: A list of integers that indicate the number of levels of each input design factor.
        :type levels: list

        **Output:**

        :return ff: Full-factorial design matrix.
        :rtype ff: ndarray

        **Author:**

        Michael D. Shields
        """
        # Number of factors
        n_factors = len(levels)
        # Number of combinations
        n_comb = np.prod(levels)
        ff = np.zeros((n_comb, n_factors))

        level_repeat = 1
        range_repeat = np.prod(levels)
        for i in range(n_factors):
            range_repeat //= levels[i]
            lvl = []
            for j in range(levels[i]):
                lvl += [j] * level_repeat
            rng = lvl * range_repeat
            level_repeat *= levels[i]
            ff[:, i] = rng

        return ff


########################################################################################################################
########################################################################################################################
#                                         Refined Stratified Sampling (RSS)
########################################################################################################################


class RSS:
    """
    Generate new samples using adaptive sampling methods, i.e. Refined Stratified Sampling and Gradient
    Enhanced Refined Stratified Sampling.

    **References:**

    1. Michael D. Shields, Kirubel Teferra, Adam Hapij and Raymond P. Daddazio, "Refined Stratified Sampling for
       efficient Monte Carlo based uncertainty quantification", Reliability Engineering & System Safety,
       ISSN: 0951-8320, Vol: 142, Page: 310-325, 2015.
    2. M. D. Shields, "Adaptive Monte Carlo analysis for strongly nonlinear stochastic systems",
       Reliability Engineering & System Safety, ISSN: 0951-8320, Vol: 175, Page: 207-224, 2018.

    **Input:**

    :param run_model_object: A RunModel object, which is used to evaluate the function value
    :type run_model_object: class

    :param sample_object: A SampleMethods class object, which contains information about existing samples
    :type sample_object: class

    :param krig_object: A kriging class object, only  required if meta is 'Kriging'.
    :type krig_object: class

    :param local: Indicator to update surrogate locally.
    :type local: boolean

    :param max_train_size: Minimum size of training data around new sample used to update surrogate.
                           Default: nsamples
    :type max_train_size: int
    :param step_size: Step size to calculate the gradient using central difference. Only required if Delaunay is
                      used as surrogate approximation.
    :type step_size: float

    :param n_add: Number of samples generated in each iteration
    :type n_add: int

    :param verbose: A boolean declaring whether to write text to the terminal.
    :type verbose: bool

    **Attributes:**

    :param: RSS.sample_object.samples: Final/expanded samples.
    :type: RSS.sample_object.samples: ndarray

    **Authors:**

    Authors: Mohit S. Chauhan
    Last modified: 01/07/2020 by Mohit S. Chauhan
    """

    def __init__(self, sample_object=None, run_model_object=None, krig_object=None, local=False, max_train_size=None,
                 step_size=0.005, qoi_name=None, n_add=1, verbose=False):

        # Initialize attributes that are common to all approaches
        self.sample_object = sample_object
        self.run_model_object = run_model_object
        self.verbose = verbose
        self.nsamples = 0

        self.cell = self.sample_object.stype
        self.dimension = np.shape(self.sample_object.samples)[1]
        self.nexist = 0
        self.n_add = n_add

        if self.cell == 'Voronoi':
            self.mesh = []
            self.mesh_vertices, self.vertices_in_U01 = [], []
            self.points_to_samplesU01, self.training_points = [], []

        # Run Initial Error Checks
        self.init_rss()

        if run_model_object is not None:
            self.local = local
            self.max_train_size = max_train_size
            self.krig_object = krig_object
            self.qoi_name = qoi_name
            self.step_size = step_size
            if self.verbose:
                print('UQpy: GE-RSS - Running the initial sample set.')
            self.run_model_object.run(samples=self.sample_object.samples)
            if self.verbose:
                print('UQpy: GE-RSS - A RSS class object has been initiated.')
        else:
            if self.verbose:
                print('UQpy: RSS - A RSS class object has been initiated.')

    def sample(self, nsamples=0, n_add=None):
        """
        Execute refined stratified sampling.

        This is an instance method that runs refined stratified sampling. It is automatically called when the RSS class
        is instantiated.

        **Inputs:**

        :param nsamples: Final size of the samples.
        :type nsamples: int

        :param n_add: Number of samples to generate with each iteration.
        :type n_add: int
        """
        self.nsamples = nsamples
        self.nexist = self.sample_object.samples.shape[0]
        if n_add is not None:
            self.n_add = n_add
        if self.nsamples <= self.nexist:
            raise NotImplementedError('UQpy Error: The number of requested samples must be larger than the existing '
                                      'sample set.')
        if self.run_model_object is not None:
            self.run_gerss()
        else:
            self.run_rss()

    ###################################################
    # Run Gradient-Enhanced Refined Stratified Sampling
    ###################################################
    def run_gerss(self):
        """
        Samples are generated using Gradient Enhanced-Refined Stratified Sampling.
        """
        # --------------------------
        # RECTANGULAR STRATIFICATION
        # --------------------------
        if self.cell == 'Rectangular':

            if self.verbose:
                print('UQpy: Performing GE-RSS with rectangular stratification...')

            # Initialize the training points for the surrogate model
            self.training_points = self.sample_object.samplesU01

            # Initialize the vector of gradients at each training point
            dy_dx = np.zeros((self.nsamples, np.size(self.training_points[1])))

            # Primary loop for adding samples and performing refinement.
            for i in range(self.nexist, self.nsamples, self.n_add):
                p = min(self.n_add, self.nsamples - i)  # Number of points to add in this iteration

                # If the quantity of interest is a dictionary, convert it to a list
                qoi = [None] * len(self.run_model_object.qoi_list)
                if type(self.run_model_object.qoi_list[0]) is dict:
                    for j in range(len(self.run_model_object.qoi_list)):
                        qoi[j] = self.run_model_object.qoi_list[j][self.qoi_name]
                else:
                    qoi = self.run_model_object.qoi_list

                # ---------------------------------------------------
                # Compute the gradients at the existing sample points
                # ---------------------------------------------------

                # Use the entire sample set to train the surrogate model (more expensive option)
                if self.max_train_size is None or len(self.training_points) <= self.max_train_size or i == self.nexist:
                    dy_dx[:i] = self.estimate_gradient(np.atleast_2d(self.training_points),
                                                       np.atleast_2d(np.array(qoi)),
                                                       self.sample_object.strata.origins +
                                                       0.5 * self.sample_object.strata.widths)

                # Use only max_train_size points to train the surrogate model (more economical option)
                else:
                    # Find the nearest neighbors to the most recently added point
                    from sklearn.neighbors import NearestNeighbors
                    knn = NearestNeighbors(n_neighbors=self.max_train_size)
                    knn.fit(np.atleast_2d(self.training_points))
                    neighbors = knn.kneighbors(np.atleast_2d(self.training_points[-1]), return_distance=False)

                    # Recompute the gradient only at the nearest neighbor points.
                    dy_dx[neighbors] = self.estimate_gradient(np.squeeze(self.training_points[neighbors]),
                                                              np.array(qoi)[neighbors][0],
                                                              np.squeeze(self.sample_object.strata.origins[neighbors] +
                                                                         0.5 * self.sample_object.strata.widths[
                                                                             neighbors]))

                # Define the gradient vector for application of the Delta Method
                dy_dx1 = dy_dx[:i]

                # ------------------------------
                # Determine the stratum to break
                # ------------------------------

                # Estimate the variance within each stratum by assuming a uniform distribution over the stratum.
                # All input variables are independent
                var = (1 / 12) * self.sample_object.strata.widths ** 2

                # Estimate the variance over the stratum by Delta Method
                s = np.zeros([i])
                for j in range(i):
                    s[j] = np.sum(dy_dx1[j, :] * var[j, :] * dy_dx1[j, :]) * self.sample_object.strata.weights[j] ** 2

                # Break the 'p' stratum with the maximum weight
                bin2break, p_left = np.array([]), p
                while np.where(s == s.max())[0].shape[0] < p_left:
                    t = np.where(s == s.max())[0]
                    bin2break = np.hstack([bin2break, t])
                    s[t] = 0
                    p_left -= t.shape[0]
                bin2break = np.hstack(
                    [bin2break, np.random.choice(np.where(s == s.max())[0], p_left, replace=False)])
                bin2break = list(map(int, bin2break))

                new_point = np.zeros([p, self.dimension])
                for j in range(p):
                    # Cut the stratum in the direction of maximum gradient
                    cut_dir_temp = self.sample_object.strata.widths[bin2break[j], :]
                    t = np.argwhere(cut_dir_temp == np.amax(cut_dir_temp))
                    dir2break = t[np.argmax(abs(dy_dx1[bin2break[j], t]))]

                    # Divide the stratum bin2break in the direction dir2break
                    self.sample_object.strata.widths[bin2break[j], dir2break] = \
                        self.sample_object.strata.widths[bin2break[j], dir2break] / 2
                    self.sample_object.strata.widths = np.vstack([self.sample_object.strata.widths,
                                                                  self.sample_object.strata.widths[bin2break[j], :]])
                    self.sample_object.strata.origins = np.vstack([self.sample_object.strata.origins,
                                                                   self.sample_object.strata.origins[bin2break[j], :]])
                    if self.sample_object.samplesU01[bin2break[j], dir2break] < \
                            self.sample_object.strata.origins[-1, dir2break] + \
                            self.sample_object.strata.widths[bin2break[j], dir2break]:
                        self.sample_object.strata.origins[-1, dir2break] = \
                            self.sample_object.strata.origins[-1, dir2break] + \
                            self.sample_object.strata.widths[bin2break[j], dir2break]
                    else:
                        self.sample_object.strata.origins[bin2break[j], dir2break] = \
                            self.sample_object.strata.origins[bin2break[j], dir2break] + \
                            self.sample_object.strata.widths[bin2break[j], dir2break]

                    self.sample_object.strata.weights[bin2break[j]] = self.sample_object.strata.weights[bin2break[j]]/2
                    self.sample_object.strata.weights = np.append(self.sample_object.strata.weights,
                                                                  self.sample_object.strata.weights[bin2break[j]])

                    # Add a uniform random sample inside the new stratum
                    new_point[j, :] = np.random.uniform(self.sample_object.strata.origins[i+j, :],
                                                        self.sample_object.strata.origins[i+j, :] +
                                                        self.sample_object.strata.widths[i+j, :])

                # Adding new sample to training points, samplesU01 and samples attributes
                self.training_points = np.vstack([self.training_points, new_point])
                self.sample_object.samplesU01 = np.vstack([self.sample_object.samplesU01, new_point])
                for j in range(0, self.dimension):
                    i_cdf = self.sample_object.distribution[j].icdf
                    new_point[:, j] = i_cdf(np.atleast_2d(new_point[:, j]).T, self.sample_object.dist_params[j])
                self.sample_object.samples = np.vstack([self.sample_object.samples, new_point])

                # Run the model at the new sample point
                self.run_model_object.run(samples=np.atleast_2d(new_point))

                if self.verbose:
                    print("Iteration:", i)

        # ----------------------
        # VORONOI STRATIFICATION
        # ----------------------
        elif self.cell == 'Voronoi':

            from UQpy.Utilities import compute_Delaunay_centroid_volume, voronoi_unit_hypercube
            from scipy.spatial.qhull import Delaunay
            import math
            import itertools

            self.training_points = self.sample_object.samplesU01

            # Extract the boundary vertices and use them in the Delaunay triangulation / mesh generation
            self.mesh_vertices = self.training_points
            self.points_to_samplesU01 = np.arange(0, self.training_points.shape[0])
            for i in range(np.shape(self.sample_object.strata.vertices)[0]):
                if any(np.logical_and(self.sample_object.strata.vertices[i, :] >= -1e-10,
                                      self.sample_object.strata.vertices[i, :] <= 1e-10)) or \
                    any(np.logical_and(self.sample_object.strata.vertices[i, :] >= 1-1e-10,
                                       self.sample_object.strata.vertices[i, :] <= 1+1e-10)):
                    self.mesh_vertices = np.vstack([self.mesh_vertices, self.sample_object.strata.vertices[i, :]])
                    self.points_to_samplesU01 = np.hstack([np.array([-1]), self.points_to_samplesU01])

            # Define the simplex mesh to be used for gradient estimation and sampling
            self.mesh = Delaunay(self.mesh_vertices, furthest_site=False, incremental=True, qhull_options=None)

            # Defining attributes of Delaunay, so that pycharm can check that it exists
            self.mesh.nsimplex: int = self.mesh.nsimplex
            self.mesh.vertices: np.ndarray = self.mesh.vertices
            self.mesh.simplices: np.ndarray = self.mesh.simplices
            self.mesh.add_points: classmethod = self.mesh.add_points
            points = getattr(self.mesh, 'points')
            dy_dx_old = 0

            # Primary loop for adding samples and performing refinement.
            for i in range(self.nexist, self.nsamples, self.n_add):
                p = min(self.n_add, self.nsamples - i)  # Number of points to add in this iteration

                # Compute the centroids and the volumes of each simplex cell in the mesh
                self.mesh.centroids = np.zeros([self.mesh.nsimplex, self.dimension])
                self.mesh.volumes = np.zeros([self.mesh.nsimplex, 1])
                for j in range(self.mesh.nsimplex):
                    self.mesh.centroids[j, :], self.mesh.volumes[j] = \
                        compute_Delaunay_centroid_volume(points[self.mesh.vertices[j]])

                # If the quantity of interest is a dictionary, convert it to a list
                qoi = [None] * len(self.run_model_object.qoi_list)
                if type(self.run_model_object.qoi_list[0]) is dict:
                    for j in range(len(self.run_model_object.qoi_list)):
                        qoi[j] = self.run_model_object.qoi_list[j][self.qoi_name]
                else:
                    qoi = self.run_model_object.qoi_list

                # ---------------------------------------------------
                # Compute the gradients at the existing sample points
                # ---------------------------------------------------

                # Use the entire sample set to train the surrogate model (more expensive option)
                if self.max_train_size is None or len(self.training_points) <= self.max_train_size or \
                        i == self.nexist:
                    dy_dx = self.estimate_gradient(np.atleast_2d(self.training_points), np.atleast_2d(np.array(qoi)),
                                                   self.mesh.centroids)

                # Use only max_train_size points to train the surrogate model (more economical option)
                else:

                    # Build a mapping from the new vertex indices to the old vertex indices.
                    self.mesh.new_vertices, self.mesh.new_indices = [], []
                    self.mesh.new_to_old = np.zeros([self.mesh.vertices.shape[0], ]) * np.nan
                    j, k = 0, 0
                    while j < self.mesh.vertices.shape[0] and k < self.mesh.old_vertices.shape[0]:

                        if np.all(self.mesh.vertices[j, :] == self.mesh.old_vertices[k, :]):
                            self.mesh.new_to_old[j] = int(k)
                            j += 1
                            k = 0
                        else:
                            k += 1
                            if k == self.mesh.old_vertices.shape[0]:
                                self.mesh.new_vertices.append(self.mesh.vertices[j])
                                self.mesh.new_indices.append(j)
                                j += 1
                                k = 0

                    # Find the nearest neighbors to the most recently added point
                    from sklearn.neighbors import NearestNeighbors
                    knn = NearestNeighbors(n_neighbors=self.max_train_size)
                    knn.fit(np.atleast_2d(self.sample_object.samplesU01))
                    neighbors = knn.kneighbors(np.atleast_2d(self.sample_object.samplesU01[-1]),
                                               return_distance=False)

                    # For every simplex, check if at least dimension-1 vertices are in the neighbor set.
                    # Only update the gradient in simplices that meet this criterion.
                    update_list = []
                    for j in range(self.mesh.vertices.shape[0]):
                        self.vertices_in_U01 = self.points_to_samplesU01[self.mesh.vertices[j]]
                        self.vertices_in_U01[np.isnan(self.vertices_in_U01)] = 10 ** 18
                        v_set = set(self.vertices_in_U01)
                        v_list = list(self.vertices_in_U01)
                        if len(v_set) != len(v_list):
                            continue
                        else:
                            if all(np.isin(self.vertices_in_U01, np.hstack([neighbors, np.atleast_2d(10**18)]))):
                                update_list.append(j)

                    update_array = np.asarray(update_list)

                    # Initialize the gradient vector
                    dy_dx = np.zeros((self.mesh.new_to_old.shape[0], self.dimension))

                    # For those simplices that will not be updated, use the previous gradient
                    for j in range(dy_dx.shape[0]):
                        if np.isnan(self.mesh.new_to_old[j]):
                            continue
                        else:
                            dy_dx[j, :] = dy_dx_old[int(self.mesh.new_to_old[j]), :]

                    # For those simplices that will be updated, compute the new gradient
                    dy_dx[update_array, :] = self.estimate_gradient(
                        np.squeeze(self.sample_object.samplesU01[neighbors]),
                        np.atleast_2d(np.array(qoi)[neighbors]),
                        self.mesh.centroids[update_array])

                # ----------------------------------------------------
                # Determine the simplex to break and draw a new sample
                # ----------------------------------------------------

                # Estimate the variance over each simplex by Delta Method. Moments of the simplices are computed using
                # Eq. (19) from the following reference:
                # Good, I.J. and Gaskins, R.A. (1971). The Centroid Method of Numerical Integration. Numerische
                #       Mathematik. 16: 343--359.
                var = np.zeros((self.mesh.nsimplex, self.dimension))
                s = np.zeros(self.mesh.nsimplex)
                for j in range(self.mesh.nsimplex):
                    for k in range(self.dimension):
                        std = np.std(points[self.mesh.vertices[j]][:, k])
                        var[j, k] = (self.mesh.volumes[j] * math.factorial(self.dimension) /
                                     math.factorial(self.dimension + 2)) * (self.dimension * std ** 2)
                    s[j] = np.sum(dy_dx[j, :] * var[j, :] * dy_dx[j, :]) * (self.mesh.volumes[j] ** 2)
                dy_dx_old = dy_dx

                # Identify the stratum with the maximum weight
                bin2add, p_left = np.array([]), p
                while np.where(s == s.max())[0].shape[0] < p_left:
                    t = np.where(s == s.max())[0]
                    bin2add = np.hstack([bin2add, t])
                    s[t] = 0
                    p_left -= t.shape[0]
                bin2add = np.hstack([bin2add, np.random.choice(np.where(s == s.max())[0], p_left, replace=False)])

                # Create 'p' sub-simplex within the simplex with maximum variance
                new_point = np.zeros([p, self.dimension])
                for j in range(p):
                    # Create a sub-simplex within the simplex with maximum variance.
                    tmp_vertices = points[self.mesh.simplices[int(bin2add[j]), :]]
                    col_one = np.array(list(itertools.combinations(np.arange(self.dimension + 1), self.dimension)))
                    self.mesh.sub_simplex = np.zeros_like(tmp_vertices)  # node: an array containing mid-point of edges
                    for m in range(self.dimension + 1):
                        self.mesh.sub_simplex[m, :] = np.sum(tmp_vertices[col_one[m] - 1, :], 0) / self.dimension

                    # Using the Simplex class to generate a new sample in the sub-simplex
                    new_point[j, :] = Simplex(nodes=self.mesh.sub_simplex, nsamples=1).samples

                # Update the matrices to have recognize the new point
                self.points_to_samplesU01 = np.hstack([self.points_to_samplesU01, np.arange(i, i+p)])
                self.mesh.old_vertices = self.mesh.vertices

                # Update the Delaunay triangulation mesh to include the new point.
                self.mesh.add_points(new_point)
                points = getattr(self.mesh, 'points')

                # Update the sample arrays to include the new point
                self.sample_object.samplesU01 = np.vstack([self.sample_object.samplesU01, new_point])
                self.training_points = np.vstack([self.training_points, new_point])
                self.mesh_vertices = np.vstack([self.mesh_vertices, new_point])

                # Identify the new point in the parameter space and update the sample array to include the new point.
                for j in range(self.dimension):
                    new_point[:, j] = self.sample_object.distribution[j].icdf(np.atleast_2d(new_point[:, j]).T,
                                                                              self.sample_object.dist_params[j])
                self.sample_object.samples = np.vstack([self.sample_object.samples, new_point])

                # Run the mode at the new point.
                self.run_model_object.run(samples=new_point)

                # Compute the strata weights.
                self.sample_object.strata = voronoi_unit_hypercube(self.sample_object.samplesU01)

                self.sample_object.strata.centroids = []
                self.sample_object.strata.weights = []
                for region in self.sample_object.strata.bounded_regions:
                    vertices = self.sample_object.strata.vertices[region + [region[0]], :]
                    centroid, volume = compute_Voronoi_centroid_volume(vertices)
                    self.sample_object.strata.centroids.append(centroid[0, :])
                    self.sample_object.strata.weights.append(volume)

                if self.verbose:
                    print("Iteration:", i)

    #################################
    # Run Refined Stratified Sampling
    #################################
    def run_rss(self):
        """
        Samples are generated using Refined Stratified Sampling.
        """
        # --------------------------
        # RECTANGULAR STRATIFICATION
        # --------------------------
        if self.cell == 'Rectangular':

            if self.verbose:
                print('UQpy: Performing RSS with rectangular stratification...')

            # Initialize the training points for the surrogate model
            self.training_points = self.sample_object.samplesU01

            # Primary loop for adding samples and performing refinement.
            for i in range(self.nexist, self.nsamples, self.n_add):
                p = min(self.n_add, self.nsamples - i)  # Number of points to add in this iteration
                # ------------------------------
                # Determine the stratum to break
                # ------------------------------
                # Estimate the weight corresponding to each stratum
                s = np.zeros(i)
                for j in range(i):
                    s[j] = self.sample_object.strata.weights[j] ** 2

                # Break the 'p' stratum with the maximum weight
                bin2break, p_left = np.array([]), p
                while np.where(s == s.max())[0].shape[0] < p_left:
                    t = np.where(s == s.max())[0]
                    bin2break = np.hstack([bin2break, t])
                    s[t] = 0
                    p_left -= t.shape[0]
                bin2break = np.hstack([bin2break, np.random.choice(np.where(s == s.max())[0], p_left, replace=False)])
                bin2break = list(map(int, bin2break))

                new_point = np.zeros([p, self.dimension])
                for j in range(p):
                    # Cut the stratum in the direction of maximum length
                    cut_dir_temp = self.sample_object.strata.widths[bin2break[j], :]
                    dir2break = np.random.choice(np.argwhere(cut_dir_temp == np.amax(cut_dir_temp))[0])

                    # Divide the stratum bin2break in the direction dir2break
                    self.sample_object.strata.widths[bin2break[j], dir2break] = \
                        self.sample_object.strata.widths[bin2break[j], dir2break] / 2
                    self.sample_object.strata.widths = np.vstack([self.sample_object.strata.widths,
                                                                  self.sample_object.strata.widths[bin2break[j], :]])
                    self.sample_object.strata.origins = np.vstack([self.sample_object.strata.origins,
                                                                   self.sample_object.strata.origins[bin2break[j], :]])
                    if self.sample_object.samplesU01[bin2break[j], dir2break] < \
                            self.sample_object.strata.origins[-1, dir2break] + \
                            self.sample_object.strata.widths[bin2break[j], dir2break]:
                        self.sample_object.strata.origins[-1, dir2break] = \
                            self.sample_object.strata.origins[-1, dir2break] + \
                            self.sample_object.strata.widths[bin2break[j], dir2break]
                    else:
                        self.sample_object.strata.origins[bin2break[j], dir2break] = \
                            self.sample_object.strata.origins[bin2break[j], dir2break] + \
                            self.sample_object.strata.widths[bin2break[j], dir2break]

                    self.sample_object.strata.weights[bin2break[j]] = self.sample_object.strata.weights[bin2break[j]]/2
                    self.sample_object.strata.weights = np.append(self.sample_object.strata.weights,
                                                                  self.sample_object.strata.weights[bin2break[j]])

                    # Add a uniform random sample inside the new stratum
                    new_point[j, :] = np.random.uniform(self.sample_object.strata.origins[i+j, :],
                                                        self.sample_object.strata.origins[i+j, :] +
                                                        self.sample_object.strata.widths[i+j, :])

                # Adding new sample to training points, samplesU01 and samples attributes
                self.training_points = np.vstack([self.training_points, new_point])
                self.sample_object.samplesU01 = np.vstack([self.sample_object.samplesU01, new_point])
                for k in range(self.dimension):
                    i_cdf = self.sample_object.distribution[k].icdf
                    new_point[:, k] = i_cdf(np.atleast_2d(new_point[:, k]).T, self.sample_object.dist_params[k])
                self.sample_object.samples = np.vstack([self.sample_object.samples, new_point])

                if self.verbose:
                    print("Iteration:", i)

        # ----------------------
        # VORONOI STRATIFICATION
        # ----------------------
        elif self.cell == 'Voronoi':

            from UQpy.Utilities import compute_Delaunay_centroid_volume, voronoi_unit_hypercube
            from scipy.spatial.qhull import Delaunay
            import math
            import itertools

            self.training_points = self.sample_object.samplesU01

            # Extract the boundary vertices and use them in the Delaunay triangulation / mesh generation
            self.mesh_vertices = self.training_points
            self.points_to_samplesU01 = np.arange(0, self.training_points.shape[0])
            for i in range(np.shape(self.sample_object.strata.vertices)[0]):
                if any(np.logical_and(self.sample_object.strata.vertices[i, :] >= -1e-10,
                                      self.sample_object.strata.vertices[i, :] <= 1e-10)) or \
                        any(np.logical_and(self.sample_object.strata.vertices[i, :] >= 1 - 1e-10,
                                           self.sample_object.strata.vertices[i, :] <= 1 + 1e-10)):
                    self.mesh_vertices = np.vstack(
                        [self.mesh_vertices, self.sample_object.strata.vertices[i, :]])
                    self.points_to_samplesU01 = np.hstack([np.array([-1]), self.points_to_samplesU01, ])

            # Define the simplex mesh to be used for sampling
            self.mesh = Delaunay(self.mesh_vertices, furthest_site=False, incremental=True, qhull_options=None)

            # Defining attributes of Delaunay, so that pycharm can check that it exists
            self.mesh.nsimplex: int = self.mesh.nsimplex
            self.mesh.vertices: np.ndarray = self.mesh.vertices
            self.mesh.simplices: np.ndarray = self.mesh.simplices
            self.mesh.add_points: classmethod = self.mesh.add_points
            points = getattr(self.mesh, 'points')

            # Primary loop for adding samples and performing refinement.
            for i in range(self.nexist, self.nsamples, self.n_add):
                p = min(self.n_add, self.nsamples - i)  # Number of points to add in this iteration

                # Compute the centroids and the volumes of each simplex cell in the mesh
                self.mesh.centroids = np.zeros([self.mesh.nsimplex, self.dimension])
                self.mesh.volumes = np.zeros([self.mesh.nsimplex, 1])
                for j in range(self.mesh.nsimplex):
                    self.mesh.centroids[j, :], self.mesh.volumes[j] = \
                        compute_Delaunay_centroid_volume(points[self.mesh.vertices[j]])

                # ----------------------------------------------------
                # Determine the simplex to break and draw a new sample
                # ----------------------------------------------------
                s = np.zeros(self.mesh.nsimplex)
                for j in range(self.mesh.nsimplex):
                    s[j] = self.mesh.volumes[j] ** 2

                # Identify the stratum with the maximum weight
                bin2add, p_left = np.array([]), p
                while np.where(s == s.max())[0].shape[0] < p_left:
                    t = np.where(s == s.max())[0]
                    bin2add = np.hstack([bin2add, t])
                    s[t] = 0
                    p_left -= t.shape[0]
                bin2add = np.hstack([bin2add, np.random.choice(np.where(s == s.max())[0], p_left, replace=False)])

                # Create 'p' sub-simplex within the simplex with maximum weight
                new_point = np.zeros([p, self.dimension])
                for j in range(p):
                    tmp_vertices = points[self.mesh.simplices[int(bin2add[j]), :]]
                    col_one = np.array(list(itertools.combinations(np.arange(self.dimension + 1), self.dimension)))
                    self.mesh.sub_simplex = np.zeros_like(
                        tmp_vertices)  # node: an array containing mid-point of edges
                    for m in range(self.dimension + 1):
                        self.mesh.sub_simplex[m, :] = np.sum(tmp_vertices[col_one[m] - 1, :], 0) / self.dimension

                    # Using the Simplex class to generate a new sample in the sub-simplex
                    new_point[j, :] = Simplex(nodes=self.mesh.sub_simplex, nsamples=1).samples

                # Update the matrices to have recognize the new point
                self.points_to_samplesU01 = np.hstack([self.points_to_samplesU01, np.arange(i, i+p)])
                self.mesh.old_vertices = self.mesh.vertices

                # Update the Delaunay triangulation mesh to include the new point.
                self.mesh.add_points(new_point)
                points = getattr(self.mesh, 'points')

                # Update the sample arrays to include the new point
                self.sample_object.samplesU01 = np.vstack([self.sample_object.samplesU01, new_point])
                self.training_points = np.vstack([self.training_points, new_point])
                self.mesh_vertices = np.vstack([self.mesh_vertices, new_point])

                # Identify the new point in the parameter space and update the sample array to include the new point.
                for j in range(self.dimension):
                    new_point[:, j] = self.sample_object.distribution[j].icdf(np.atleast_2d(new_point[:, j]).T,
                                                                              self.sample_object.dist_params[j])
                self.sample_object.samples = np.vstack([self.sample_object.samples, new_point])

                # Compute the strata weights.
                self.sample_object.strata = voronoi_unit_hypercube(self.sample_object.samplesU01)

                self.sample_object.strata.centroids = []
                self.sample_object.strata.weights = []
                for region in self.sample_object.strata.bounded_regions:
                    vertices = self.sample_object.strata.vertices[region + [region[0]], :]
                    centroid, volume = compute_Voronoi_centroid_volume(vertices)
                    self.sample_object.strata.centroids.append(centroid[0, :])
                    self.sample_object.strata.weights.append(volume)

                if self.verbose:
                    print("Iteration:", i)

    # Support functions for RSS and GE-RSS

    def estimate_gradient(self, x, y, xt):
        """
        Estimating gradients with a metamodel (surrogate).

        **Inputs:**

        :param x: Samples in the training data.
        :type x: numpy array

        :param y: Function values evaluated at the samples in the training data.
        :type y: numpy array

        :param xt: Samples where gradients are computed.
        :type xt: numpy array

        **Outputs:**
        :return gr: First-order gradient evaluated at the points 'xt'.
        :rtype gr: numpy array
        """
        from UQpy.Reliability import TaylorSeries
        if type(self.krig_object).__name__ == 'Krig':
            self.krig_object.fit(samples=x, values=y)
            tck = self.krig_object
        elif type(self.krig_object).__name__ == 'GaussianProcessRegressor':
            self.krig_object.fit(x, y)
            tck = self.krig_object.predict
        else:
            from scipy.interpolate import LinearNDInterpolator
            tck = LinearNDInterpolator(x, y, fill_value=0).__call__

        gr = TaylorSeries.gradient(samples=xt, model=tck, dimension=self.dimension, order='first',
                                   df_step=self.step_size, scale=False)
        return gr

    def init_rss(self):
        """Preliminary error checks."""
        if type(self.sample_object).__name__ not in ['STS', 'RSS']:
            raise NotImplementedError("UQpy Error: sample_object must be an object of the STS or RSS class.")

        if self.run_model_object is not None:
            if type(self.run_model_object).__name__ not in ['RunModel']:
                raise NotImplementedError("UQpy Error: run_model_object must be an object of the RunModel class.")


########################################################################################################################
########################################################################################################################
#                                        Generating random samples inside a Simplex
########################################################################################################################

class Simplex:
    """
    Generate random samples inside a simplex using uniform probability distribution.

    **References:**

    1. W. N. Edelinga, R. P. Dwightb, P. Cinnellaa, "Simplex-stochastic collocation method with improved
       calability",Journal of Computational Physics, 310:301–328 2016.

    **Input:**

    :param nodes: The vertices of the simplex
    :type nodes: ndarray

    :param nsamples: The number of samples to be generated inside the simplex
    :type nsamples: int

    **Attributes:**

    :return Simplex.samples: New random samples distributed uniformly inside the simplex.
    :rtype Simplex.samples: ndarray

    **Authors:**

    Authors: Dimitris G.Giovanis
    Last modified: 11/28/2018 by Mohit S. Chauhan
    """

    # Authors: Dimitris G.Giovanis
    # Last modified: 11/28/2018 by Mohit S. Chauhan

    def __init__(self, nodes=None, nsamples=1):
        self.nodes = np.atleast_2d(nodes)
        self.nsamples = nsamples
        self.init_sis()
        self.samples = self.run_sis()

    def run_sis(self):
        """
        Generates uniformly distributed random samples inside the simplex.

        This is an instance method that generates samples. It is automatically called when the Simplex class is
        instantiated.

        **Output:**

        :return sample: Random samples
        :rtype sample: numpy array
        """
        dimension = self.nodes.shape[1]
        if dimension > 1:
            sample = np.zeros([self.nsamples, dimension])
            for i in range(self.nsamples):
                r = np.zeros([dimension])
                ad = np.zeros(shape=(dimension, len(self.nodes)))
                for j in range(dimension):
                    b_ = list()
                    for k in range(1, len(self.nodes)):
                        ai = self.nodes[k, j] - self.nodes[k - 1, j]
                        b_.append(ai)
                    ad[j] = np.hstack((self.nodes[0, j], b_))
                    r[j] = np.random.uniform(0.0, 1.0, 1) ** (1 / (dimension - j))
                d = np.cumprod(r)
                r_ = np.hstack((1, d))
                sample[i, :] = np.dot(ad, r_)
        else:
            a = min(self.nodes)
            b = max(self.nodes)
            sample = a + (b - a) * np.random.rand(dimension, self.nsamples).reshape(self.nsamples, dimension)
        return sample

    def init_sis(self):
        """Preliminary error checks."""
        if self.nsamples <= 0 or type(self.nsamples).__name__ != 'int':
            raise NotImplementedError("Exit code: Number of samples to be generated 'nsamples' should be a positive "
                                      "integer.")

        if self.nodes.shape[0] != self.nodes.shape[1] + 1:
            raise NotImplementedError("Size of simplex (nodes) is not consistent.")


########################################################################################################################
########################################################################################################################
#                                  Adaptive Kriging-Monte Carlo Simulation (AK-MCS)
########################################################################################################################
class AKMCS:
    """
    Generate new samples using different active learning method and properties of kriging surrogate along with
    MCS.

    **References:**

    1. B. Echard, N. Gayton and M. Lemaire, "AK-MCS: An active learning reliability method combining Kriging and
        Monte Carlo Simulation", Structural Safety, Pages 145-154, 2011.

    **Input:**

    :param run_model_object: A RunModel object, which is used to evaluate the function value
    :type run_model_object: class

    :param samples: A 2d-array of samples
    :type samples: ndarray

    :param krig_object: A kriging class object
    :type krig_object: class

    :param population: Sample which are used as learning set by AKMCS class.
    :type population: ndarray

    :param nlearn: Number of sample generated using MCS, which are used as learning set by AKMCS. Only required
                   if population is not defined.
    :type nlearn: int

    :param nstart: Number of initial samples generated using LHS. Only required if sample_object is not defined.
    :type nstart: int

    :param dist_name: A list containing the names of the distributions of the random variables. This is only
                      required if sample_object is not defined.
                      Distribution names must match those in the Distributions module.
                      If the distribution does not match one from the Distributions module, the user must
                      provide custom_dist.py.
                      The length of the string must be 1 (if all distributions are the same) or equal to
                      dimension.
    :type dist_name: string list

    :param dist_params: Parameters of the distribution
                        Parameters for each random variable are defined as ndarrays.
                        Each item in the list, dist_params[i], specifies the parameters for the corresponding
                        distribution, dist[i].
    :type dist_params: list

    :param lf: Learning function used as selection criteria to identify the new samples.
               Options: U, Weighted-U, EFF, EIF and EGIF
    :type lf: str/function

    :param n_add: Number of samples to be selected per iteration.
    :type n_add: int

    :param min_cov: Minimum Covariance used as the stopping criteria of AKMCS method in case of reliability
                    analysis.
    :type min_cov: float

    :param max_p: Maximum possible value of probability density function of samples. Only required with
                  'Weighted-U' learning function.
    :type max_p: float

    :param save_pf: Indicator to estimate probability of failure after each iteration. Only required if
                    user-defined learning function is used.
    :type save_pf: boolean

    :param verbose: A boolean declaring whether to write text to the terminal.
    :type verbose: bool

    **Attributes:**

    :param: AKMCS.sample_object.samples: Final/expanded samples.
    :type: AKMCS..sample_object.samples: ndarray

    :param: AKMCS.krig_model: Prediction function for the final surrogate model.
    :type: AKMCS.krig_model: function

    :param: AKMCS.pf: Probability of failure after every iteration of AKMCS. Available as an output only for
                       Reliability Analysis.
    :type: AKMCS.pf: float list

    :param: AKMCS.cov_pf: Covariance of probability of failure after every iteration of AKMCS. Available as an
                           output only for Reliability Analysis.
    :type: AKMCS.pf: float list

    **Authors:**

    Authors: Mohit S. Chauhan
    Last modified: 01/07/2020 by Mohit S. Chauhan
    """

    def __init__(self, run_model_object=None, samples=None, krig_object=None, nlearn=10000, nstart=None,
                 population=None, dist_name=None, dist_params=None, qoi_name=None, lf='U', n_add=1,
                 min_cov=0.05, max_p=None, verbose=False, kriging='UQpy', save_pf=None):

        # Initialize the internal variables of the class.
        self.run_model_object = run_model_object
        self.samples = np.array(samples)
        self.krig_object = krig_object
        self.nlearn = nlearn
        self.nstart = nstart
        self.verbose = verbose
        self.qoi_name = qoi_name

        self.lf = lf
        self.min_cov = min_cov
        self.max_p = max_p
        self.dist_name = dist_name
        self.dist_params = dist_params
        self.nsamples = []

        self.moments = None
        self.distribution = None
        self.training_points = None
        self.n_add = n_add
        self.indicator = False
        self.pf = []
        self.cov_pf = []
        self.population = population
        self.kriging = kriging
        self.save_pf = save_pf
        self.dimension = 0
        self.qoi = None
        self.krig_model = None

        # Initialize and run preliminary error checks.
        self.init_akmcs()

        # Run AKMCS
        self.run_akmcs()

    def run_akmcs(self):
        """
        Executes Adaptive Kriging - Monte Carlo Method.

        This is an instance method that check initial sample design an evaluate model at the training points. It is
        automatically called when the STS class is instantiated.
        """

        # If the initial sample design does not exists, run the initial calculations.
        if self.samples is None:
            if self.verbose:
                print('UQpy: AKMCS - Generating the initial sample set using Latin hypercube sampling.')
            self.samples = LHS(dist_name=self.dist_name, dist_params=self.dist_params, nsamples=self.nstart).samples

        if self.verbose:
            print('UQpy: AKMCS - Running the initial sample set using RunModel.')

        # Evaluate model at the training points
        self.run_model_object.run(samples=self.samples)

    def sample(self, samples=None, n_add=1, append_samples=True, nsamples=0, lf=None):
        """
        Iterative procedure is applied to learn samples based on metamodel and learning function, and then metamodel is
        updated based on new samples.

        **Inputs:**

        :param samples: A 2d-array of samples
        :type samples: ndarray

        :param n_add: Number of samples to be selected per iteration.
        :type n_add: int

        :param append_samples: If 'True', new samples are append to existing samples in sample_object. Otherwise,
                               existing samples are discarded.
        :type append_samples: boolean

        :param nsamples: Number of samples to generate. No Default Value: nsamples must be prescribed.
        :type nsamples: int

        :param lf: Learning function used as selection criteria to identify the new samples. Only required, if
                   samples are generated using multiple criterion
                   Options: U, Weighted-U, EFF, EIF and EGIF
        :type lf: str/function
        """

        if self.kriging != 'UQpy':
            from sklearn.gaussian_process import GaussianProcessRegressor

        self.nsamples = nsamples
        if n_add is not None:
            self.n_add = n_add
        if lf is not None:
            self.lf = lf
            self.learning()

        if samples is not None:
            # New samples are appended to existing samples, if append_samples is TRUE
            if append_samples:
                self.samples = np.vstack([self.samples, samples])
            else:
                self.samples = samples
                self.run_model_object.qoi_list = []

            if self.verbose:
                print('UQpy: AKq     - Running the provided sample set using RunModel.')

            self.run_model_object.run(samples=samples, append_samples=append_samples)

        if self.verbose:
            print('UQpy: Performing AK-MCS design...')

        # Initialize the population of samples at which to evaluate the learning function and from which to draw in the
        # sampling.
        if self.population is None:
            self.population = MCS(dist_name=self.dist_name, dist_params=self.dist_params,
                                  nsamples=self.nlearn)

        # If the quantity of interest is a dictionary, convert it to a list
        self.qoi = [None] * len(self.run_model_object.qoi_list)
        if type(self.run_model_object.qoi_list[0]) is dict:
            for j in range(len(self.run_model_object.qoi_list)):
                self.qoi[j] = self.run_model_object.qoi_list[j][self.qoi_name]
        else:
            self.qoi = self.run_model_object.qoi_list

        # Train the initial Kriging model.
        if self.kriging == 'UQpy':
            with suppress_stdout():  # disable printing output comments
                self.krig_object.fit(samples=self.samples, values=np.atleast_2d(np.array(self.qoi)))
            self.krig_model = self.krig_object.interpolate
        else:
            from sklearn.gaussian_process import GaussianProcessRegressor
            gp = GaussianProcessRegressor(kernel=self.krig_object, n_restarts_optimizer=0)
            gp.fit(self.training_points, self.qoi)
            self.krig_model = gp.predict

        # ---------------------------------------------
        # Primary loop for learning and adding samples.
        # ---------------------------------------------

        for i in range(self.samples.shape[0], self.nsamples):
            # Find all of the points in the population that have not already been integrated into the training set
            rest_pop = np.array([x for x in self.population.samples.tolist() if x not in self.samples.tolist()])

            # Apply the learning function to identify the new point to run the model.

            new_ind = self.lf(self.krig_model, rest_pop)
            new_point = np.atleast_2d(rest_pop[new_ind])

            # Add the new points to the training set and to the sample set.
            self.samples = np.vstack([self.samples, new_point])

            # Run the model at the new points
            self.run_model_object.run(samples=np.atleast_2d(new_point))

            # If the quantity of interest is a dictionary, convert it to a list
            self.qoi = [None] * len(self.run_model_object.qoi_list)
            if type(self.run_model_object.qoi_list[0]) is dict:
                for j in range(len(self.run_model_object.qoi_list)):
                    self.qoi[j] = self.run_model_object.qoi_list[j][self.qoi_name]
            else:
                self.qoi = self.run_model_object.qoi_list

            # Retrain the Kriging surrogate model
            if self.kriging == 'UQpy':
                with suppress_stdout():
                    # disable printing output comments
                    self.krig_object.fit(samples=self.samples, values=np.atleast_2d(np.array(self.qoi)))
                self.krig_model = self.krig_object.interpolate
            else:
                from sklearn.gaussian_process import GaussianProcessRegressor
                gp = GaussianProcessRegressor(kernel=self.krig_object, n_restarts_optimizer=0)
                gp.fit(self.training_points, self.qoi)
                self.krig_model = gp.predict

            if self.verbose:
                print("Iteration:", i)

            if self.save_pf:
                if self.kriging == 'UQpy':
                    g = self.krig_model(rest_pop)
                else:
                    g = self.krig_model(rest_pop, return_std=False)

                n_ = g.shape[0] + len(self.qoi)
                pf = (sum(g < 0) + sum(np.array(self.qoi) < 0)) / n_
                self.pf.append(pf)
                self.cov_pf.append(np.sqrt((1 - pf) / (pf * n_)))

        if self.verbose:
            print('UQpy: AKMCS complete')

    # ------------------
    # LEARNING FUNCTIONS
    # ------------------
    def eigf(self, pop):
        """
        Learns new samples based on Expected Improvement for Global Fit (EIGF) as learning function

        **References:**

        1. J.N Fuhg, "Adaptive surrogate models for parametric studies", Master's Thesis
           (Link: https://arxiv.org/pdf/1905.05345.pdf)

        **Inputs:**
        :param pop: Remaining sample population (new samples are learn from this population)
        :type pop
        """
        if self.kriging == 'UQpy':
            g, sig = self.krig_model(pop, dy=True)
            sig = np.sqrt(sig)
        else:
            g, sig = self.krig_model(pop, return_std=True)
            sig = sig.reshape(sig.size, 1)
        sig[sig == 0.] = 0.00001

        # Evaluation of the learning function
        # First, find the nearest neighbor in the training set for each point in the population.
        from sklearn.neighbors import NearestNeighbors
        knn = NearestNeighbors(n_neighbors=1)
        knn.fit(np.atleast_2d(self.training_points))
        neighbors = knn.kneighbors(np.atleast_2d(pop), return_distance=False)

        # noinspection PyTypeChecker
        qoi_array = np.array([self.qoi[x] for x in np.squeeze(neighbors)])

        # Compute the learning function at every point in the population.
        u = np.square(np.squeeze(g) - qoi_array) + np.square(np.squeeze(sig))

        rows = np.argmax(u)
        return rows

    # This learning function has not yet been tested.
    def u(self, pop):
        """
        Learns new samples based on U-function as learning function.

        **References:**

        1. B. Echard, N. Gayton and M. Lemaire, "AK-MCS: An active learning reliability method combining Kriging and
        Monte Carlo Simulation", Structural Safety, Pages 145-154, 2011.

        **Inputs:**

        :param pop: Remaining sample population (new samples are learn from this population)
        :type pop
        """
        if self.kriging == 'UQpy':
            g, sig = self.krig_model(pop, dy=True)
            sig = np.sqrt(sig)
        else:
            g, sig = self.krig_model(pop, return_std=True)
            sig = sig.reshape(sig.size, 1)
        sig[sig == 0.] = 0.00001

        u = abs(g) / sig
        rows = u[:, 0].argsort()[:self.n_add]

        if min(u[:, 0]) >= 2:
            self.indicator = True

        return rows

    # This learning function has not yet been tested.
    def weighted_u(self, pop):
        """
        Learns new samples based on Probability Weighted U-function as learning function.

        **References:**

        1. V.S. Sundar and M.S. Shields, "RELIABILITY ANALYSIS USING ADAPTIVE KRIGING SURROGATES WITH MULTIMODEL
           INFERENCE".

        **Inputs:**

        :param pop: Remaining sample population (new samples are learn from this population)
        :type pop: numpy array
        """
        if self.kriging == 'UQpy':
            g, sig = self.krig_model(pop, dy=True)
            sig = np.sqrt(sig)
        else:
            g, sig = self.krig_model(pop, return_std=True)
            sig = sig.reshape(sig.size, 1)
        sig[sig == 0.] = 0.00001

        u = abs(g) / sig
        p1, p2 = np.ones([pop.shape[0], pop.shape[1]]), np.ones([pop.shape[0], pop.shape[1]])
        for j in range(self.dimension):
            p2[:, j] = self.population.distribution[j].icdf(np.atleast_2d(pop[:, j]).T, self.dist_params[j])
            p1[:, j] = self.population.distribution[j].pdf(np.atleast_2d(p2[:, j]).T, self.dist_params[j])

        p1 = p1.prod(1).reshape(u.size, 1)
        u_ = u * ((self.max_p - p1) / self.max_p)
        # u_ = u * p1/max(p1)
        rows = u_[:, 0].argsort()[:self.n_add]

        if min(u[:, 0]) >= 2:
            self.indicator = True

        return rows

    # This learning function has not yet been tested.
    def eff(self, pop):
        """
        Learns new samples based on Expected Feasibilty Function (EFF) as learning function.

        **References:**

        1. B.J. Bichon, M.S. Eldred, L.P.Swiler, S. Mahadevan, J.M. McFarland, "Efficient Global Reliability Analysis
           for Nonlinear Implicit Performance Functions", AIAA JOURNAL, Volume 46, 2008.

        **Inputs:**

        :param pop: Remaining sample population (new samples are learn from this population)
        :type pop: numpy array
        """
        if self.kriging == 'UQpy':
            g, sig = self.krig_model(pop, dy=True)
            sig = np.sqrt(sig)
        else:
            g, sig = self.krig_model(pop, return_std=True)
            g = g.reshape(g.size, 1)
            sig = sig.reshape(sig.size, 1)
        sig[sig == 0.] = 0.00001
        # Reliability threshold: a_ = 0
        # EGRA method: epshilon = 2*sigma(x)
        a_, ep = 0, 2 * sig
        t1 = (a_ - g) / sig
        t2 = (a_ - ep - g) / sig
        t3 = (a_ + ep - g) / sig
        eff = (g - a_) * (2 * stats.norm.cdf(t1) - stats.norm.cdf(t2) - stats.norm.cdf(t3))
        eff += -sig * (2 * stats.norm.pdf(t1) - stats.norm.pdf(t2) - stats.norm.pdf(t3))
        eff += ep * (stats.norm.cdf(t3) - stats.norm.cdf(t2))
        rows = eff[:, 0].argsort()[-self.n_add:]

        if max(eff[:, 0]) <= 0.001:
            self.indicator = True

        n_ = g.shape[0] + len(self.qoi)
        pf = (np.sum(g < 0) + sum(iin < 0 for iin in self.qoi)) / n_
        self.pf.append(pf)
        self.cov_pf.append(np.sqrt((1 - pf) / (pf * n_)))

        return rows

    # This learning function has not yet been tested.
    def eif(self, pop):
        """
        Learns new samples based on Expected Improvement Function (EIF) as learning function.

        **References:**

        1. D.R. Jones, M. Schonlau, W.J. Welch, "Efficient Global Optimization of Expensive Black-Box Functions",
           Journal of Global Optimization, Pages 455–492, 1998.

        **Inputs:**

        :param pop: Remaining sample population (new samples are learn from this population)
        :type pop: numpy array
        """

        if self.kriging == 'UQpy':
            g, sig = self.krig_model(pop, dy=True)
            sig = np.sqrt(sig)
        else:
            g, sig = self.krig_model(pop, return_std=True)
            sig = sig.reshape(sig.size, 1)
        sig[sig == 0.] = 0.00001
        fm = min(self.qoi)
        u = (fm - g) * stats.norm.cdf((fm - g) / sig) + sig * stats.norm.pdf((fm - g) / sig)
        rows = u[:, 0].argsort()[(np.size(g) - self.n_add):]

        return rows

    def learning(self):
        """
        Defines the leaning function used to generate new samples.
        """
        if type(self.lf).__name__ == 'function':
            self.lf = self.lf
        elif self.lf not in ['EFF', 'U', 'Weighted-U', 'EIF', 'EIGF']:
            raise NotImplementedError("UQpy Error: The provided learning function is not recognized.")
        elif self.lf == 'EIGF':
            self.lf = self.eigf
        elif self.lf == 'EIF':
            self.lf = self.eif
        elif self.lf == 'U':
            self.lf = self.u
        elif self.lf == 'Weighted-U':
            self.lf = self.weighted_u
        else:
            self.lf = self.eff

    def init_akmcs(self):
        """Preliminary error checks."""
        if self.run_model_object is None:
            raise NotImplementedError('UQpy: AKMCS requires a predefined RunModel object.')

        if self.samples is not None:
            self.dimension = np.shape(self.samples)[1]
        else:
            self.dimension = np.shape(self.dist_name)[0]

        if self.save_pf is None:
            if self.lf not in ['EFF', 'U', 'Weighted-U']:
                self.save_pf = False
            else:
                self.save_pf = True

        self.learning()

########################################################################################################################
########################################################################################################################
#                                         Class Markov Chain Monte Carlo
########################################################################################################################


class MCMC_old:
    """
        Description:
            Generate samples from arbitrary user-specified probability density function using Markov Chain Monte Carlo.
            This class generates samples using Metropolis-Hastings(MH), Modified Metropolis-Hastings,
            or Affine Invariant Ensemble Sampler with stretch moves.
            References:
            S.-K. Au and J. L. Beck,“Estimation of small failure probabilities in high dimensions by subset simulation,”
                Probabilistic Eng. Mech., vol. 16, no. 4, pp. 263–277, Oct. 2001.
            J. Goodman and J. Weare, “Ensemble samplers with affine invariance,” Commun. Appl. Math. Comput. Sci.,vol.5,
                no. 1, pp. 65–80, 2010.
        Input:
            :param dimension: A scalar value defining the dimension of target density function.
                              Default: 1
            :type dimension: int
            :param pdf_proposal_type: Type of proposal density function for MCMC. Only used with algorithm ='MH' or'MMH'
                            Options:
                                    'Normal' : Normal proposal density.
                                    'Uniform' : Uniform proposal density.
                            Default: 'Uniform'
                            If dimension > 1 and algorithm = 'MMH', this may be input as a list to assign different
                            proposal densities to each dimension. Example pdf_proposal_name = ['Normal','Uniform'].
                            If dimension > 1, algorithm = 'MMH' and this is input as a string, the proposal densities
                            for all dimensions are set equal to the assigned proposal type.
            :type pdf_proposal_type: str or str list
            :param pdf_proposal_scale: Scale of the proposal distribution
                            If algorithm == 'MH' or 'MMH'
                                For pdf_proposal_type = 'Uniform'
                                    Proposal is Uniform in [x-pdf_proposal_scale/2, x+pdf_proposal_scale/2].
                                For pdf_proposal_type = 'Normal'
                                    Proposal is Normal with standard deviation equal to pdf_proposal_scale.
                            If algorithm == 'Stretch'
                                pdf_proposal_scale sets the scale of the stretch density.
                                    g(z) = 1/sqrt(z) for z in [1/pdf_proposal_scale, pdf_proposal_scale].
                            Default value: dimension x 1 list of ones.
            :type pdf_proposal_scale: float or float list
                            If dimension > 1, this may be defined as float or float list.
                                If input as float, pdf_proposal_scale is assigned to all dimensions.
                                If input as float list, each element is assigned to the corresponding dimension.
            :param pdf_target: Target density function from which to draw random samples
                            The target joint probability density must be a function, or list of functions, or a string.
                            If type == 'str'
                                The assigned string must refer to a custom pdf defined in the file custom_pdf.py in the
                                 working directory.
                            If type == function
                                The function must be defined in the python script calling MCMC.
                            If dimension > 1 and pdf_target_type='marginal_pdf', the input to pdf_target is a list of
                            size [dimensions x 1] where each item of the list defines a marginal pdf.
                            Default: Multivariate normal distribution having zero mean and unit standard deviation.
            :type pdf_target: function, function list, or str
            :param pdf_target_params: Parameters of the target pdf.
            :type pdf_target_params: list
            :param algorithm:  Algorithm used to generate random samples.
                            Options:
                                'MH': Metropolis Hastings Algorithm
                                'MMH': Component-wise Modified Metropolis Hastings Algorithm
                                'Stretch': Affine Invariant Ensemble MCMC with stretch moves
                            Default: 'MMH'
            :type algorithm: str
            :param jump: Number of samples between accepted states of the Markov chain.
                                Default value: 1 (Accepts every state)
            :type: jump: int
            :param nsamples: Number of samples to generate
                                No Default Value: nsamples must be prescribed
            :type nsamples: int
            :param seed: Seed of the Markov chain(s)
                            For 'MH' and 'MMH', this is a single point, defined as a numpy array of dimension
                             (1 x dimension).
                            For 'Stretch', this is a numpy array of dimension N x dimension, where N is the ensemble
                            size.
                            Default:
                                For 'MH' and 'MMH': zeros(1 x dimension)
                                For 'Stretch': No default, this must be specified.
            :type seed: float or numpy array
            :param nburn: Length of burn-in. Number of samples at the beginning of the chain to discard.
                            This option is only used for the 'MMH' and 'MH' algorithms.
                            Default: nburn = 0
            :type nburn: int
        Output:
            :return: MCMC.samples: Set of MCMC samples following the target distribution
            :rtype: MCMC.samples: ndarray

            :return: MCMC.accept_ratio: Acceptance ratio of the MCMC samples
            :rtype: MCMC.accept_ratio: float

    """

    # Authors: Michael D. Shields, Mohit Chauhan, Dimitris G. Giovanis
    # Updated: 04/08/2019 by Audrey Olivier

    def __init__(self, dimension=None, pdf_proposal_type=None, pdf_proposal_scale=None,
                 pdf_target=None, log_pdf_target=None, pdf_target_params=None, pdf_target_copula=None,
                 pdf_target_copula_params=None, pdf_target_type='joint_pdf',
                 algorithm='MH', jump=1, nsamples=None, seed=None, nburn=0,
                 verbose=False):

        self.pdf_proposal_type = pdf_proposal_type
        self.pdf_proposal_scale = pdf_proposal_scale
        self.pdf_target = pdf_target
        self.log_pdf_target = log_pdf_target
        self.pdf_target_params = pdf_target_params
        self.pdf_target_copula = pdf_target_copula
        self.pdf_target_copula_params = pdf_target_copula_params
        self.algorithm = algorithm
        self.jump = jump
        self.nsamples = nsamples
        self.dimension = dimension
        self.seed = seed
        self.nburn = nburn
        self.pdf_target_type = pdf_target_type
        self.init_mcmc()
        self.verbose = verbose
        if self.algorithm is 'Stretch':
            self.ensemble_size = len(self.seed)
        self.samples, self.accept_ratio = self.run_mcmc()

    def run_mcmc(self):
        n_accepts, accept_ratio = 0, 0

        # Defining an array to store the generated samples
        samples = np.zeros([self.nsamples * self.jump + self.nburn, self.dimension])

        ################################################################################################################
        # Classical Metropolis-Hastings Algorithm with symmetric proposal density
        if self.algorithm == 'MH':
            samples[0, :] = self.seed.reshape((-1,))
            log_pdf_ = self.log_pdf_target
            log_p_current = log_pdf_(samples[0, :])

            # Loop over the samples
            for i in range(self.nsamples * self.jump - 1 + self.nburn):
                if self.pdf_proposal_type[0] == 'Normal':
                    cholesky_cov = np.diag(self.pdf_proposal_scale)
                    z_normal = np.random.normal(size=(self.dimension, ))
                    candidate = samples[i, :] + np.matmul(cholesky_cov, z_normal)
                    log_p_candidate = log_pdf_(candidate)
                    log_p_accept = log_p_candidate - log_p_current
                    accept = np.log(np.random.random()) < log_p_accept

                    if accept:
                        samples[i + 1, :] = candidate
                        log_p_current = log_p_candidate
                        n_accepts += 1
                    else:
                        samples[i + 1, :] = samples[i, :]

                elif self.pdf_proposal_type[0] == 'Uniform':
                    low = -np.array(self.pdf_proposal_scale) / 2
                    high = np.array(self.pdf_proposal_scale) / 2
                    candidate = samples[i, :] + np.random.uniform(low=low, high=high, size=(self.dimension, ))
                    log_p_candidate = log_pdf_(candidate)
                    log_p_accept = log_p_candidate - log_p_current
                    accept = np.log(np.random.random()) < log_p_accept

                    if accept:
                        samples[i + 1, :] = candidate
                        log_p_current = log_p_candidate
                        n_accepts += 1
                    else:
                        samples[i + 1, :] = samples[i, :]
            accept_ratio = n_accepts/(self.nsamples * self.jump - 1 + self.nburn)

        ################################################################################################################
        # Modified Metropolis-Hastings Algorithm with symmetric proposal density
        elif self.algorithm == 'MMH':

            samples[0, :] = self.seed.reshape((-1,))

            if self.pdf_target_type == 'marginal_pdf':
                list_log_p_current = []
                for j in range(self.dimension):
                    log_pdf_ = self.log_pdf_target[j]
                    list_log_p_current.append(log_pdf_(samples[0, j]))
                for i in range(self.nsamples * self.jump - 1 + self.nburn):
                    for j in range(self.dimension):

                        log_pdf_ = self.log_pdf_target[j]

                        if self.pdf_proposal_type[j] == 'Normal':
                            candidate = np.random.normal(samples[i, j], self.pdf_proposal_scale[j], size=1)
                            log_p_candidate = log_pdf_(candidate)
                            log_p_current = list_log_p_current[j]
                            log_p_accept = log_p_candidate - log_p_current

                            accept = np.log(np.random.random()) < log_p_accept

                            if accept:
                                samples[i + 1, j] = candidate
                                list_log_p_current[j] = log_p_candidate
                                n_accepts += 1 / self.dimension
                            else:
                                samples[i + 1, j] = samples[i, j]

                        elif self.pdf_proposal_type[j] == 'Uniform':
                            candidate = np.random.uniform(low=samples[i, j] - self.pdf_proposal_scale[j] / 2,
                                                          high=samples[i, j] + self.pdf_proposal_scale[j] / 2, size=1)
                            log_p_candidate = log_pdf_(candidate)
                            log_p_current = list_log_p_current[j]
                            log_p_accept = log_p_candidate - log_p_current

                            accept = np.log(np.random.random()) < log_p_accept

                            if accept:
                                samples[i + 1, j] = candidate
                                list_log_p_current[j] = log_p_candidate
                                n_accepts += 1 / self.dimension
                            else:
                                samples[i + 1, j] = samples[i, j]
            else:
                log_pdf_ = self.log_pdf_target

                for i in range(self.nsamples * self.jump - 1 + self.nburn):
                    candidate = np.copy(samples[i, :])
                    current = np.copy(samples[i, :])
                    log_p_current = log_pdf_(samples[i, :])
                    for j in range(self.dimension):
                        if self.pdf_proposal_type[j] == 'Normal':
                            candidate[j] = np.random.normal(samples[i, j], self.pdf_proposal_scale[j])

                        elif self.pdf_proposal_type[j] == 'Uniform':
                            candidate[j] = np.random.uniform(low=samples[i, j] - self.pdf_proposal_scale[j] / 2,
                                                             high=samples[i, j] + self.pdf_proposal_scale[j] / 2,
                                                             size=1)

                        log_p_candidate = log_pdf_(candidate)
                        log_p_accept = log_p_candidate - log_p_current

                        accept = np.log(np.random.random()) < log_p_accept

                        if accept:
                            current[j] = candidate[j]
                            log_p_current = log_p_candidate
                            n_accepts += 1
                        else:
                            candidate[j] = current[j]

                    samples[i + 1, :] = current
            accept_ratio = n_accepts / (self.nsamples * self.jump - 1 + self.nburn)

        ################################################################################################################
        # Affine Invariant Ensemble Sampler with stretch moves

        elif self.algorithm == 'Stretch':

            samples[0:self.ensemble_size, :] = self.seed
            log_pdf_ = self.log_pdf_target
            # list_log_p_current = [log_pdf_(samples[i, :], self.pdf_target_params) for i in range(self.ensemble_size)]

            for i in range(self.ensemble_size - 1, self.nsamples * self.jump - 1):
                complementary_ensemble = samples[i - self.ensemble_size + 2:i + 1, :]
                s0 = random.choice(complementary_ensemble)
                s = (1 + (self.pdf_proposal_scale[0] - 1) * random.random()) ** 2 / self.pdf_proposal_scale[0]
                candidate = s0 + s * (samples[i - self.ensemble_size + 1, :] - s0)

                log_p_candidate = log_pdf_(candidate)
                log_p_current = log_pdf_(samples[i - self.ensemble_size + 1, :])
                # log_p_current = list_log_p_current[i - self.ensemble_size + 1]
                log_p_accept = np.log(s ** (self.dimension - 1)) + log_p_candidate - log_p_current

                accept = np.log(np.random.random()) < log_p_accept

                if accept:
                    samples[i + 1, :] = candidate.reshape((-1, ))
                    # list_log_p_current.append(log_p_candidate)
                    n_accepts += 1
                else:
                    samples[i + 1, :] = samples[i - self.ensemble_size + 1, :]
                    # list_log_p_current.append(list_log_p_current[i - self.ensemble_size + 1])
            accept_ratio = n_accepts / (self.nsamples * self.jump - self.ensemble_size)

        ################################################################################################################
        # Return the samples

        if self.algorithm is 'MMH' or self.algorithm is 'MH':
            if self.verbose:
                print('Successful execution of the MCMC design')
            return samples[self.nburn:self.nsamples * self.jump + self.nburn:self.jump], accept_ratio
        else:
            output = np.zeros((self.nsamples, self.dimension))
            j = 0
            for i in range(self.jump * self.ensemble_size - self.ensemble_size, samples.shape[0],
                           self.jump * self.ensemble_size):
                output[j:j + self.ensemble_size, :] = samples[i:i + self.ensemble_size, :]
                j = j + self.ensemble_size
            return output, accept_ratio

    ####################################################################################################################
    # Check to ensure consistency of the user input and assign defaults
    def init_mcmc(self):

        # Check dimension
        if self.dimension is None:
            self.dimension = 1

        # Check nsamples
        if self.nsamples is None:
            raise NotImplementedError('Exit code: Number of samples not defined.')

        # Check nburn
        if self.nburn is None:
            self.nburn = 0

        # Check jump
        if self.jump is None:
            self.jump = 1
        if self.jump == 0:
            raise ValueError("Exit code: Value of jump must be greater than 0")

        # Check seed
        if self.algorithm is not 'Stretch':
            if self.seed is None:
                self.seed = np.zeros(self.dimension)
            self.seed = np.array(self.seed)
            if (len(self.seed.shape) == 1) and (self.seed.shape[0] != self.dimension):
                raise NotImplementedError("Exit code: Incompatible dimensions in 'seed'.")
            self.seed = self.seed.reshape((1, -1))
        else:
            if self.seed is None or len(self.seed.shape) != 2:
                raise NotImplementedError("For Stretch algorithm, a seed must be given as a ndarray")
            if self.seed.shape[1] != self.dimension:
                raise NotImplementedError("Exit code: Incompatible dimensions in 'seed'.")
            if self.seed.shape[0] < 3:
                raise NotImplementedError("Exit code: Ensemble size must be > 2.")

        # Check algorithm
        if self.algorithm is None:
            self.algorithm = 'MH'
        if self.algorithm not in ['MH', 'MMH', 'Stretch']:
            raise NotImplementedError('Exit code: Unrecognized MCMC algorithm. Supported algorithms: '
                                      'Metropolis-Hastings (MH), '
                                      'Modified Metropolis-Hastings (MMH), '
                                      'Affine Invariant Ensemble with Stretch Moves (Stretch).')

        # Check pdf_proposal_type
        if self.pdf_proposal_type is None:
            self.pdf_proposal_type = 'Normal'
        # If pdf_proposal_type is entered as a string, make it a list
        if isinstance(self.pdf_proposal_type, str):
            self.pdf_proposal_type = [self.pdf_proposal_type]
        for i in self.pdf_proposal_type:
            if i not in ['Uniform', 'Normal']:
                raise ValueError('Exit code: Unrecognized type for proposal distribution. Supported distributions: '
                                 'Uniform, '
                                 'Normal.')
        if self.algorithm is 'MH' and len(self.pdf_proposal_type) != 1:
            raise ValueError('Exit code: MH algorithm can only take one proposal distribution.')
        elif len(self.pdf_proposal_type) != self.dimension:
            if len(self.pdf_proposal_type) == 1:
                self.pdf_proposal_type = self.pdf_proposal_type * self.dimension
            else:
                raise NotImplementedError("Exit code: Incompatible dimensions in 'pdf_proposal_type'.")

        # Check pdf_proposal_scale
        if self.pdf_proposal_scale is None:
            if self.algorithm == 'Stretch':
                self.pdf_proposal_scale = 2
            else:
                self.pdf_proposal_scale = 1
        if not isinstance(self.pdf_proposal_scale, list):
            self.pdf_proposal_scale = [self.pdf_proposal_scale]
        if len(self.pdf_proposal_scale) != self.dimension:
            if len(self.pdf_proposal_scale) == 1:
                self.pdf_proposal_scale = self.pdf_proposal_scale * self.dimension
            else:
                raise NotImplementedError("Exit code: Incompatible dimensions in 'pdf_proposal_scale'.")

        # Check log_pdf_target and pdf_target
        if self.log_pdf_target is None and self.pdf_target is None:
            raise ValueError('UQpy error: a target function must be provided, in log_pdf_target of pdf_target')
        if isinstance(self.log_pdf_target, list) and len(self.log_pdf_target) != self.dimension:
            raise ValueError('UQpy error: inconsistent dimensions.')
        if isinstance(self.pdf_target, list) and len(self.pdf_target) != self.dimension:
            raise ValueError('UQpy error: inconsistent dimensions.')

        # Check pdf_target_type
        if self.pdf_target_type not in ['joint_pdf', 'marginal_pdf']:
            raise ValueError('pdf_target_type should be "joint_pdf", "marginal_pdf"')

        # Check MMH
        if self.algorithm is 'MMH':
            if (self.pdf_target_type == 'marginal_pdf') and (self.pdf_target_copula is not None):
                raise ValueError('UQpy error: MMH with pdf_target_type="marginal" cannot be used when the'
                                 'target pdf has a copula, use pdf_target_type="joint" instead')

        # If pdf_target or log_pdf_target are given as lists, they should be of the right dimension
        if isinstance(self.log_pdf_target, list):
            if len(self.log_pdf_target) != self.dimension:
                raise ValueError('log_pdf_target given as a list should have length equal to dimension')
            if (self.pdf_target_params is not None) and (len(self.log_pdf_target) != len(self.pdf_target_params)):
                raise ValueError('pdf_target_params should be given as a list of length equal to log_pdf_target')
        if isinstance(self.pdf_target, list):
            if len(self.pdf_target) != self.dimension:
                raise ValueError('pdf_target given as a list should have length equal to dimension')
            if (self.pdf_target_params is not None) and (len(self.pdf_target) != len(self.pdf_target_params)):
                raise ValueError('pdf_target_params should be given as a list of length equal to pdf_target')

        # Define a helper function
        def compute_log_pdf(x, pdf_func, params=None, copula_params=None):
            kwargs_ = {}
            if params is not None:
                kwargs_['params'] = params
            if copula_params is not None:
                kwargs_['copula_params'] = copula_params
            pdf_value = max(pdf_func(x, **kwargs_), 10 ** (-320))
            return np.log(pdf_value)

        # Either pdf_target or log_pdf_target must be defined
        if (self.pdf_target is None) and (self.log_pdf_target is None):
            raise ValueError('The target distribution must be defined, using inputs'
                             ' log_pdf_target or pdf_target.')
        # For MMH with pdf_target_type == 'marginals', pdf_target or its log should be lists
        if (self.algorithm == 'MMH') and (self.pdf_target_type == 'marginal_pdf'):
            kwargs = [{}]*self.dimension
            for j in range(self.dimension):
                if self.pdf_target_params is not None:
                    kwargs[j]['params'] = self.pdf_target_params[j]
                if self.pdf_target_copula_params is not None:
                    kwargs[j]['copula_params'] = self.pdf_target_copula_params[j]

            if self.log_pdf_target is not None:
                if not isinstance(self.log_pdf_target, list):
                    raise ValueError('For MMH algo with pdf_target_type="marginal_pdf", '
                                     'log_pdf_target should be a list')
                if isinstance(self.log_pdf_target[0], str):
                    p_js = [Distribution(dist_name=pdf_target_j) for pdf_target_j in self.pdf_target]
                    try:
                        [p_j.log_pdf(x=self.seed[0, j], **kwargs[j]) for (j, p_j) in enumerate(p_js)]
                        self.log_pdf_target = [partial(p_j.log_pdf, **kwargs[j]) for (j, p_j) in enumerate(p_js)]
                    except AttributeError:
                        raise AttributeError('log_pdf_target given as a list of strings must point to Distributions '
                                             'with an existing log_pdf method.')
                elif callable(self.log_pdf_target[0]):
                    self.log_pdf_target = [partial(pdf_target_j, **kwargs[j]) for (j, pdf_target_j)
                                           in enumerate(self.log_pdf_target)]
                else:
                    raise ValueError('log_pdf_target must be a list of strings or a list of callables')
            else:
                if not isinstance(self.pdf_target, list):
                    raise ValueError('For MMH algo with pdf_target_type="marginal_pdf", '
                                     'pdf_target should be a list')
                if isinstance(self.pdf_target[0], str):
                    p_js = [Distribution(dist_name=pdf_target_j) for pdf_target_j in self.pdf_target]
                    try:
                        [p_j.pdf(x=self.seed[0, j], **kwargs[j]) for (j, p_j) in enumerate(p_js)]
                        self.log_pdf_target = [partial(compute_log_pdf, pdf_func=p_j.pdf, **kwargs[j])
                                               for (j, p_j) in enumerate(p_js)]
                    except AttributeError:
                        raise AttributeError('pdf_target given as a list of strings must point to Distributions '
                                             'with an existing pdf method.')
                elif callable(self.pdf_target[0]):
                    self.log_pdf_target = [partial(compute_log_pdf, pdf_func=pdf_target_j, **kwargs[j])
                                           for (j, pdf_target_j) in enumerate(self.pdf_target)]
                else:
                    raise ValueError('pdf_target must be a list of strings or a list of callables')
        else:
            kwargs = {}
            if self.pdf_target_params is not None:
                kwargs['params'] = self.pdf_target_params
            if self.pdf_target_copula_params is not None:
                kwargs['copula_params'] = self.pdf_target_copula_params

            if self.log_pdf_target is not None:
                if isinstance(self.log_pdf_target, str) or (isinstance(self.log_pdf_target, list)
                                                            and isinstance(self.log_pdf_target[0], str)):
                    p = Distribution(dist_name=self.log_pdf_target, copula=self.pdf_target_copula)
                    try:
                        p.log_pdf(x=self.seed[0, :], **kwargs)
                        self.log_pdf_target = partial(p.log_pdf, **kwargs)
                    except AttributeError:
                        raise AttributeError('log_pdf_target given as a string must point to a Distribution '
                                             'with an existing log_pdf method.')
                elif callable(self.log_pdf_target):
                    self.log_pdf_target = partial(self.log_pdf_target, **kwargs)
                else:
                    raise ValueError('For MH and Stretch, log_pdf_target must be a callable function, '
                                     'a str or list of str')
            else:
                if isinstance(self.pdf_target, str) or (isinstance(self.pdf_target, list)
                                                        and isinstance(self.pdf_target[0], str)):
                    p = Distribution(dist_name=self.pdf_target, copula=self.pdf_target_copula)
                    try:
                        p.pdf(x=self.seed[0, :], **kwargs)
                        self.log_pdf_target = partial(compute_log_pdf, pdf_func=p.pdf, **kwargs)
                    except AttributeError:
                        raise AttributeError('pdf_target given as a string must point to a Distribution '
                                             'with an existing pdf method.')
                elif callable(self.pdf_target):
                    self.log_pdf_target = partial(compute_log_pdf, pdf_func=self.pdf_target, **kwargs)
                else:
                    raise ValueError('For MH and Stretch, pdf_target must be a callable function, '
                                     'a str or list of str')


class MCMC:
    """
    Generate samples from arbitrary user-specified probability density function using Markov Chain Monte Carlo.

    This is the parent class to all MCMC algorithms.

    **References:**

    * R.C. Smith, "Uncertainty Quantification - Theory, Implementation and Applications", CS&E, 2014

    **Inputs:**

    :param dimension: A scalar value defining the dimension of target density function.

                      This input must be provided.

                      Default: 1
    :type dimension: int

    :param pdf_target: Target density function from which to draw random samples. Either pdf_target or log_pdf_target
                       must be provided.
    :type pdf_target: (list of) callables

    :param log_pdf_target: Log of the target density function from which to draw random samples. Either pdf_target or
                           log_pdf_target must be provided.
    :type log_pdf_target: (list of) callables

    :param args_target: Positional arguments of the pdf target.
    :type args_target: tuple

    :param algorithm: Algorithm used to generate random samples. Options are 'MH', 'MMH', 'Stretch', 'DRAM', 'DREAM'.

                      Default: 'MH'
    :type algorithm: str

    :param nsamples: Number of samples to generate.
    :type nsamples: int

    :param nsamples_per_chain: Number of samples to generate per chain.
    :type nsamples_per_chain: int

    :param jump: Number of samples between accepted states of the Markov chain.

                 Default: 1 (Accepts every state)
    :type: jump: int

    :param nburn: Length of burn-in. Number of samples at the beginning of the chain to discard.

                  Default: 0
    :type nburn: int

    :param seed: Seed of the Markov chain(s)

                 Default: zeros(1 x dimension) - will raise an error for some algorithms for which the seed
                 must be specified
    :type seed: numpy array of dimension (nchains, dimension)

    :param algorithm_inputs: Keyword inputs that are algorithm specific
    :type algorithm_inputs: dictionary

    :param save_log_pdf: boolean that indicates whether to save log_pdf_values along with the samples

                         Default: False
    :type save_log_pdf: bool

    :param concat_chains_: boolean that indicates whether to concatenate the chains after a run

                           Default: True
    :type concat_chains_: bool

    ** Attributes:**

    :param: samples: Set of MCMC samples following the target distribution
    :type: samples: ndarray of shape (nchains * nsamples, dimension) or (nsamples, nchains, dimension)

    :param: log_pdf_values: Values of the log pdf for the accepted samples
    :type: log_pdf_values: ndarray of shape (nchains * nsamples,) or (nsamples, nchains)

    :param: acceptance_rate: Acceptance ratio of the MCMC samples
    :type: acceptance_rate: float

    **Authors:**

    Audrey Olivier, Michael D. Shields, Mohit Chauhan, Dimitris G. Giovanis

    Last Modified: 1/21/20 by Michael D. Shields
    """

    def __init__(self, dimension=None, pdf_target=None, log_pdf_target=None, args_target=None,
                 seed=None, nburn=0, jump=1, save_log_pdf=False, verbose=False, concat_chains=True):

        if not (isinstance(nburn, int) and nburn >= 0):
            raise TypeError('UQpy: nburn should be an integer >= 0')
        if not (isinstance(jump, int) and jump >= 1):
            raise TypeError('UQpy: jump should be an integer >= 1')
        self.nburn, self.jump = nburn, jump
        self.seed, self.dimension = self._preprocess_seed(seed=seed, dim=dimension)    # check type and assign default [0.s]
        self.nchains = self.seed.shape[0]

        # Check target pdf
        self.evaluate_log_target, self.evaluate_log_target_marginals = self._preprocess_target(
            pdf=pdf_target, log_pdf=log_pdf_target, args=args_target)
        self.save_log_pdf = save_log_pdf
        self.concat_chains = concat_chains
        self.verbose = verbose
        ##### ADDED MDS 1/21/20
        self.log_pdf_target = log_pdf_target
        self.pdf_target = pdf_target
        self.args_target = args_target

        # Initialize a few more variables
        self.samples = None
        self.log_pdf_values = None
        self.acceptance_rate = [0.] * self.nchains

    def run(self, nsamples=None, nsamples_per_chain=None):
        """
        Run the MCMC chain.

        This function samples from the MCMC chains and append samples to existing ones (if any). This method calls the
        run_iterations method that is specific to each algorithm.

        **Inputs:**

        :param nsamples: Number of samples to generate.
        :type nsamples: int

        :param nsamples_per_chain: Number of samples to generate per chain.
        :type nsamples_per_chain: int

        """

        # Initialize the runs: allocate space for the new samples and log pdf values
        nsims, current_state = self._initialize_samples(
            nchains=self.nchains, nsamples=nsamples, nsamples_per_chain=nsamples_per_chain)

        if self.verbose:
            print('UQpy: Running MCMC...')

        # Run nsims iterations of the MCMC algorithm, starting at current_state
        self.run_iterations(nsims, current_state)

        if self.verbose:
            print('UQpy: MCMC run successfully !')

        # Concatenate chains maybe
        if self.concat_chains:
            self._concatenate_chains()

    def run_iterations(self, nsims, current_state):
        """
        Run nsims iterations of the MCMC algorithm, starting at current_state.
        """
        pass

    ####################################################################################################################
    # Helper functions that can be used by all algorithms
    # Methods update_samples, update_accept_ratio and sample_candidate_from_proposal can be called in the run stage.
    # Methods preprocess_target, preprocess_proposal, check_seed and check_integers can be called in the init stage.

    def _concatenate_chains(self):
        """
        Concatenate chains.

        Utility function that reshapes (in place) attribute samples from (nsamples, nchains, dimension) to
        (nsamples * nchains, dimension), and log_pdf_values from (nsamples, nchains) to (nsamples * nchains, ).

        No input / output.

        """
        self.samples = self.samples.reshape((-1, self.dimension), order='C')
        if self.save_log_pdf:
            self.log_pdf_values = self.log_pdf_values.reshape((-1, ), order='C')
        return None

    def _unconcatenate_chains(self):
        """
        Inverse of concatenate_chains.

        Utility function that reshapes (in place) attribute samples from (nsamples * nchains, dimension) to
        (nsamples, nchains, dimension), and log_pdf_values from (nsamples * nchains) to (nsamples, nchains).

        No input / output.

        """
        self.samples = self.samples.reshape((-1, self.nchains, self.dimension), order='C')
        if self.save_log_pdf:
            self.log_pdf_values = self.log_pdf_values.reshape((-1, self.nchains), order='C')
        return None

    def _initialize_samples(self, nchains, nsamples, nsamples_per_chain):
        """
        Initialize necessary attributes and variables before running the chain forward.

        Utility function that allocates space for samples and log likelihood values, initialize sample_index,
        acceptance ratio. If some samples already exist, allocate space to append new samples to the old ones. Computes
        the number of forward iterations nsims to be run (depending on burnin and jump parameters).

        **Inputs:**

        :param nchains: number of chains run in parallel
        :type nchains: int

        :param nsamples: number of samples to be generated
        :type nsamples: int

        :param nsamples_per_chain: number of samples to be generated per chain
        :type nsamples_per_chain: int

        **Output/Returns:**

        :param nsims: Number of iterations to perform.
        :type nsims: int

        :param current_state: Current state of the chain to start from.
        :type current_state: ndarray of shape (nchains, dim)

        """
        if ((nsamples is not None) and (nsamples_per_chain is not None)) or (
                nsamples is None and nsamples_per_chain is None):
            raise ValueError('UQpy: Either nsamples or nsamples_per_chain must be provided (not both)')
        if nsamples is not None:
            if not (isinstance(nsamples, int) and nsamples >= 0):
                raise TypeError('UQpy: nsamples must be an integer >= 0.')
            nsamples_per_chain = nsamples // nchains
        else:
            if not (isinstance(nsamples_per_chain, int) and nsamples_per_chain >= 0):
                raise TypeError('UQpy: nsamples_per_chain must be an integer >= 0.')

        if self.samples is None:    # very first call of run, set current_state as the seed and initialize self.samples
            self.samples = np.zeros((nsamples_per_chain, self.nchains, self.dimension))
            if self.save_log_pdf:
                self.log_pdf_values = np.zeros((nsamples_per_chain, self.nchains))
            current_state = np.zeros_like(self.seed)
            np.copyto(current_state, self.seed)
            if self.nburn == 0:    # save the seed
                self.samples[0, :, :] = current_state
                if self.save_log_pdf:
                    self.log_pdf_values[0, :] = self.evaluate_log_target(current_state)
                self.current_sample_index = 1
                self.total_iterations = 1  # total nb of iterations, grows if you call run several times
                nsims = self.jump * nsamples_per_chain - 1
            else:
                self.current_sample_index = 0
                self.total_iterations = 0  # total nb of iterations, grows if you call run several times
                nsims = self.nburn + self.jump * nsamples_per_chain

        else:    # fetch previous samples to start the new run, current state is last saved sample
            if len(self.samples.shape) == 2:   # the chains were previously concatenated
                self._unconcatenate_chains()
            current_state = self.samples[-1]
            self.samples = np.concatenate(
                [self.samples, np.zeros((nsamples_per_chain, self.nchains, self.dimension))], axis=0)
            if self.save_log_pdf:
                self.log_pdf_values = np.concatenate(
                    [self.log_pdf_values, np.zeros((nsamples_per_chain, self.nchains))], axis=0)
            nsims = self.jump * nsamples_per_chain
        return nsims, current_state

    def _update_samples(self, current_state, current_log_pdf):
        """
        Save current state.

        Utility function that saves the current state and it log pdf value to attributes samples and log_pdf_values.
        Only saved if burn-in period is over and this state is not to be 'jumped'.

        **Inputs:**

        :param current_state: Current state of the chain to start from.
        :type current_state: ndarray of shape (nchains, dim)

        :param current_log_pdf: Log pdf of current state.
        :type current_log_pdf: ndarray of shape (nchains, )

        """
        # Update the chain, only if burn-in is over and the sample is not being jumped over
        if self.total_iterations >= self.nburn and (self.total_iterations-self.nburn) % self.jump == 0:
            self.samples[self.current_sample_index, :, :] = current_state
            if self.save_log_pdf:
                self.log_pdf_values[self.current_sample_index, :] = current_log_pdf
            self.current_sample_index += 1

    def _update_acceptance_rate(self, new_accept=None):
        """
        Update acceptance rate of the chains.

        Utility function, uses an iterative function to update the acceptance rate of all the chains separately.

        **Inputs:**

        :param new_accept: indicates whether the current state was accepted (for each chain separately).
        :type new_accept: list (length nchains) of bool

        """
        self.acceptance_rate = [na / (self.total_iterations+1) + self.total_iterations / (self.total_iterations+1) * a
                                for (na, a) in zip(new_accept, self.acceptance_rate)]

    @staticmethod
    def _preprocess_target(log_pdf, pdf, args):
        """
        Preprocess the target pdf inputs.

        Utility function (static method), that transforms the log_pdf, pdf, args inputs into a function that evaluates
        log_pdf_target(x) for a given x. If the target is given as a list of callables (marginal pdfs), the list of
        log margianals is also returned.

        **Inputs:**

        :param log_pdf: Log of the target density function from which to draw random samples. Either pdf_target or
                        log_pdf_target must be provided.
        :type log_pdf: (list of) callables

        :param pdf: Target density function from which to draw random samples. Either pdf_target or log_pdf_target
                    must be provided.
        :type pdf: (list of) callables

        :param args: Positional arguments of the pdf target.
        :type args: tuple

        **Output/Returns:**

        :param evaluate_log_pdf: Callable that computes the log of the target density function
        :type evaluate_log_pdf: callable

        :param evaluate_log_pdf_marginals: List of callables to compute the log pdf of the marginals
        :type evaluate_log_pdf_marginals: list of callables

        """

        # log_pdf is provided
        if log_pdf is not None:
            if callable(log_pdf):
                if args is None:
                    args = ()
                evaluate_log_pdf = (lambda x: log_pdf(x, *args))
                evaluate_log_pdf_marginals = None
            elif isinstance(log_pdf, list) and (all(callable(p) for p in log_pdf)):
                if args is None:
                    args = [()] * len(log_pdf)
                if not (isinstance(args, list) and len(args) == len(log_pdf)):
                    raise ValueError('UQpy: When log_pdf_target is a list, args should be a list (of tuples) of same length.')
                evaluate_log_pdf_marginals = list(map(lambda i: lambda x: log_pdf[i](x, *args[i]), range(len(log_pdf))))
                #evaluate_log_pdf_marginals = [partial(log_pdf_, *args_) for (log_pdf_, args_) in zip(log_pdf, args)]
                evaluate_log_pdf = (lambda x: np.sum(
                    [log_pdf[i](x[:, i, np.newaxis], *args[i]) for i in range(len(log_pdf))]))
            else:
                raise TypeError('UQpy: log_pdf_target must be a callable or list of callables')
        # pdf is provided
        elif pdf is not None:
            if callable(pdf):
                if args is None:
                    args = ()
                evaluate_log_pdf = (lambda x: np.log(np.maximum(pdf(x, *args), 10 ** (-320) * np.ones((x.shape[0],)))))
                evaluate_log_pdf_marginals = None
            elif isinstance(pdf, (list, tuple)) and (all(callable(p) for p in pdf)):
                if args is None:
                    args = [()] * len(pdf)
                if not (isinstance(args, (list, tuple)) and len(args) == len(pdf)):
                    raise ValueError('UQpy: When pdf_target is given as a list, args should also be a list of same length.')
                evaluate_log_pdf_marginals = list(
                    map(lambda i: lambda x: np.log(np.maximum(pdf[i](x, *args[i]),
                                                              10 ** (-320) * np.ones((x.shape[0],)))),
                        range(len(pdf))
                        ))
                evaluate_log_pdf = (lambda x: np.sum(
                    [np.log(np.maximum(pdf[i](x[:, i, np.newaxis], *args[i]), 10**(-320)*np.ones((x.shape[0],))))
                     for i in range(len(log_pdf))]))
                #evaluate_log_pdf = None
            else:
                raise TypeError('UQpy: pdf_target must be a callable or list of callables')
        else:
            raise ValueError('UQpy: log_pdf_target or pdf_target should be provided.')
        return evaluate_log_pdf, evaluate_log_pdf_marginals

    @staticmethod
    def _preprocess_seed(seed, dim):
        """
        Preprocess input seed.

        Utility function (static method), that checks the dimension of seed, assign [0., 0., ..., 0.] if not provided.

        **Inputs:**

        :param seed: seed for MCMC
        :type seed: None or ndarray

        :param dim: dimension of target density
        :type dim: int

        **Output/Returns:**

        :param seed: number of samples to be generated
        :type seed: ndarray of shape (ns, dim)

        """
        if seed is None:
            if dim is None:
                raise ValueError('UQpy: One of inputs seed or dimension must be provided.')
            seed = np.zeros((1, dim))
        else:
            seed = np.atleast_1d(seed)
            if len(seed.shape) == 1:
                seed = np.reshape(seed, (1, -1))
            elif len(seed.shape) > 2:
                raise ValueError('UQpy: Input seed should be an array of shape (dimension, ) or (nchains, dimension).')
            if dim is not None and seed.shape[1] != dim:
                raise ValueError('UQpy: Wrong dimensions between seed and dimension.')
            dim = seed.shape[1]
        return seed, dim

    @staticmethod
    def _check_methods_proposal(proposal):
        """
        Check if proposal has required methods.

        Utility function (static method), that checks that the given proposal distribution has 1) a rvs method and 2) a
        log pdf or pdf method. If a pdf method exists but no log_pdf, the log_pdf methods is added to the proposal
        object. Used in the MH and MMH initializations.

        **Inputs:**

        :param proposal: proposal distribution
        :type proposal: Distribution object

        **Output/Returns:**

        :param proposal: processed proposal
        :type proposal: Distribution object

        """
        if not isinstance(proposal, Distribution):
            raise TypeError('UQpy: Proposal should be a Distribution object')
        if not hasattr(proposal, 'rvs'):
            raise AttributeError('UQpy: The proposal should have an rvs method')
        if not hasattr(proposal, 'log_pdf'):
            if not hasattr(proposal, 'pdf'):
                raise AttributeError('UQpy: The proposal should have a log_pdf or pdf method')
            proposal.log_pdf = lambda x: np.log(np.maximum(proposal.pdf(x), 10 ** (-320) * np.ones((x.shape[0],))))


#################################################################################################################


class MH(MCMC):
    """
    Metropolis-Hastings algorithm

    **Algorithm-specific inputs:**

    * proposal (Distribution object):
        proposal distribution
        Default: standard multivariate normal

    * proposal_is_symmetric (bool):
        indicates whether the proposal distribution is symmetric, affects computation of acceptance probability alpha
        Default: False

    """
    def __init__(self, pdf_target=None, log_pdf_target=None, args_target=None, nburn=0, jump=1, dimension=None,
                 seed=None, save_log_pdf=False, concat_chains=True, nsamples=None, nsamples_per_chain=None,
                 proposal=None, proposal_is_symmetric=False, verbose=False):

        super().__init__(pdf_target=pdf_target, log_pdf_target=log_pdf_target, args_target=args_target,
                         dimension=dimension, seed=seed, nburn=nburn, jump=jump, save_log_pdf=save_log_pdf,
                         concat_chains=concat_chains, verbose=verbose)

        # Initialize algorithm specific inputs
        self.proposal = proposal
        self.proposal_is_symmetric = proposal_is_symmetric
        self.dimension = dimension

        if self.proposal is None:
            if self.dimension is None:
                raise ValueError('UQpy: Either input proposal or dimension must be provided.')
            from UQpy.Distributions import JointInd, Normal
            self.proposal = JointInd([Normal()] * self.dimension)
            self.proposal_is_symmetric = True
        else:
            self._check_methods_proposal(self.proposal)

        if self.verbose:
            print('\nUQpy: Initialization of ' + self.__class__.__name__ + ' algorithm complete.')

        # If nsamples is provided, run the algorithm
        if (nsamples is not None) or (nsamples_per_chain is not None):
            self.run(nsamples=nsamples, nsamples_per_chain=nsamples_per_chain)

    def run_iterations(self, nsims, current_state):
        """
        Run the MCMC chain for MH algorithm.

        This function performs nsims iterations of the MH algorithm, starting at a given current state. It saved the
        samples / log_pdf in attribute samples and log_pdf_values. It also computes the acceptance ratio of the chains.

        **Inputs:**

        :param nsims: Number of iterations to perform.
        :type nsims: int

        :param current_state: Current state of the chain to start from.
        :type current_state: ndarray of shape (nchains, dim)

        """
        current_log_pdf = self.evaluate_log_target(current_state)

        # Loop over the samples
        for iter_nb in range(nsims):

            # Sample candidate
            candidate = current_state + self.proposal.rvs(nsamples=self.nchains)

            # Compute log_pdf_target of candidate sample
            log_p_candidate = self.evaluate_log_target(candidate)

            # Compute acceptance ratio
            if self.proposal_is_symmetric:  # proposal is symmetric
                log_ratios = log_p_candidate - current_log_pdf
            else:  # If the proposal is non-symmetric, one needs to account for it in computing acceptance ratio
                log_proposal_ratio = self.proposal.log_pdf(candidate - current_state) - \
                                     self.proposal.log_pdf(current_state - candidate)
                log_ratios = log_p_candidate - current_log_pdf - log_proposal_ratio

            # Compare candidate with current sample and decide or not to keep the candidate (loop over nc chains)
            accept_vec = np.zeros((self.nchains,))  # this vector will be used to compute accept_ratio of each chain
            for nc, (cand, log_p_cand, r_) in enumerate(zip(candidate, log_p_candidate, log_ratios)):
                accept = np.log(np.random.random()) < r_
                if accept:
                    current_state[nc, :] = cand
                    current_log_pdf[nc] = log_p_cand
                    accept_vec[nc] = 1.

            # Save the current state if needed, update acceptance rate
            self._update_samples(current_state, current_log_pdf)
            # Update the acceptance rate
            self._update_acceptance_rate(accept_vec)
            # update the total number of iterations
            self.total_iterations += 1
        # End of nsims iterations of MH algorithm


####################################################################################################################


class MMH(MCMC):
    """
    Modified Metropolis-Hastings algorithm

    In this algorithm, candidate samples are drawn separately in each dimension, thus the proposal consists in a list
    of 1d distributions. The target pdf can be given as a joint pdf or a list of marginal pdfs in all dimensions. This
    will trigger two different algorithms.

    **References:**

    * S.-K. Au and J. L. Beck,“Estimation of small failure probabilities in high dimensions by subset simulation,”
       Probabilistic Eng. Mech., vol. 16, no. 4, pp. 263–277, Oct. 2001.

    **Algorithm-specific inputs:**

    * proposal (Distribution object or list):
        proposal distribution(s) in dimension 1
        Default: standard normal

    * proposal_is_symmetric (bool or list):
        indicates whether the proposal distribution is symmetric, affects computation of acceptance probability alpha
        Default: False, set to True if default proposal is used

    """
    def __init__(self, pdf_target=None, log_pdf_target=None, args_target=None, nburn=0, jump=1, dimension=None,
                 seed=None, save_log_pdf=False, concat_chains=True, nsamples=None, nsamples_per_chain=None,
                 proposal=None, proposal_is_symmetric=False, verbose=False):

        super().__init__(pdf_target=pdf_target, log_pdf_target=log_pdf_target, args_target=args_target,
                         dimension=dimension, seed=seed, nburn=nburn, jump=jump, save_log_pdf=save_log_pdf,
                         concat_chains=concat_chains, verbose=verbose)

        # If proposal is not provided: set it as a list of standard gaussians
        from UQpy.Distributions import Normal
        self.proposal = proposal
        self.proposal_is_symmetric = proposal_is_symmetric

        # set default proposal
        if self.proposal is None:
            self.proposal = [Normal(), ] * self.dimension
            self.proposal_is_symmetric = [True, ] * self.dimension
        # Proposal is provided, check it
        else:
            # only one Distribution is provided, check it and transform it to a list
            if not isinstance(self.proposal, list):
                self._check_methods_proposal(self.proposal)
                self.proposal = [self.proposal] * self.dimension
            else:  # a list of proposals is provided
                if len(self.proposal) != self.dimension:
                    raise ValueError('UQpy: Proposal given as a list should be of length dimension')
                [self._check_methods_proposal(p) for p in self.proposal]

        # check the symmetry of proposal, assign False as default
        if isinstance(self.proposal_is_symmetric, bool):
            self.proposal_is_symmetric = [self.proposal_is_symmetric, ] * self.dimension
        elif not (isinstance(self.proposal_is_symmetric, list) and
                  all(isinstance(b_, bool) for b_ in self.proposal_is_symmetric)):
            raise TypeError('UQpy: Proposal_is_symmetric should be a (list of) boolean(s)')

        if self.verbose:
            print('\nUQpy: Initialization of ' + self.__class__.__name__ + ' algorithm complete.')

        # If nsamples is provided, run the algorithm
        if (nsamples is not None) or (nsamples_per_chain is not None):
            self.run(nsamples=nsamples, nsamples_per_chain=nsamples_per_chain)

    def run_iterations(self, nsims, current_state):
        """
        Run the MCMC chain for MMH algorithm.

        This function performs nsims iterations of the MMH algorithm, starting at a given current state. It saved the
        samples / log_pdf in attribute samples and log_pdf_values. It also computes the acceptance ratio of the chains.

        **Inputs:**

        :param nsims: Number of iterations to perform.
        :type nsims: int

        :param current_state: Current state of the chain to start from.
        :type current_state: ndarray of shape (nchains, dim)

        """
        # The target pdf is provided via its marginals
        if self.evaluate_log_target_marginals is not None:
            # Evaluate the current log_pdf
            current_log_p_marginals = [self.evaluate_log_target_marginals[j](current_state[:, j, np.newaxis])
                                       for j in range(self.dimension)]
            for iter_nb in range(nsims):
                # Sample candidate (independently in each dimension)
                accept_vec = np.zeros((self.nchains,))
                for j in range(self.dimension):
                    candidate_j = current_state[:, j, np.newaxis] + self.proposal[j].rvs(nsamples=self.nchains)

                    # Compute log_pdf_target of candidate sample
                    log_p_candidate_j = self.evaluate_log_target_marginals[j](candidate_j)

                    # Compute acceptance ratio
                    if self.proposal_is_symmetric[j]:  # proposal is symmetric
                        log_ratios = log_p_candidate_j - current_log_p_marginals[j]
                    else:  # If the proposal is non-symmetric, one needs to account for it in computing acceptance ratio
                        log_prop_j = self.proposal[j].log_pdf
                        log_proposal_ratio = log_prop_j(candidate_j - current_state[:, j, np.newaxis]) - \
                                             log_prop_j(current_state[:, j, np.newaxis] - candidate_j)
                        log_ratios = log_p_candidate_j - current_log_p_marginals[j] - log_proposal_ratio

                    # Compare candidate with current sample and decide or not to keep the candidate
                    for nc, (cand, log_p_cand, r_) in enumerate(
                            zip(candidate_j, log_p_candidate_j, log_ratios)):
                        accept = np.log(np.random.random()) < r_
                        if accept:
                            current_state[nc, j] = cand
                            current_log_p_marginals[j][nc] = log_p_cand
                            accept_vec[nc] += 1. / self.dimension

                # Save the current state if needed, update acceptance rate
                self._update_samples(current_state, np.sum(np.array(current_log_p_marginals), axis=0))
                # Update the acceptance rate
                self._update_acceptance_rate(accept_vec)
                # update the total number of iterations
                self.total_iterations += 1

        # The target pdf is provided as a joint pdf
        else:
            current_log_pdf = self.evaluate_log_target(current_state)
            for iter_nb in range(nsims):

                accept_vec = np.zeros((self.nchains,))
                candidate = np.copy(current_state)
                for j in range(self.dimension):
                    candidate_j = current_state[:, j, np.newaxis] + self.proposal[j].rvs(nsamples=self.nchains)
                    candidate[:, j] = candidate_j[:, 0]

                    # Compute log_pdf_target of candidate sample
                    log_p_candidate = self.evaluate_log_target(candidate)

                    # Compare candidate with current sample and decide or not to keep the candidate
                    if self.proposal_is_symmetric[j]:  # proposal is symmetric
                        log_ratios = log_p_candidate - current_log_pdf
                    else:  # If the proposal is non-symmetric, one needs to account for it in computing acceptance ratio
                        log_prop_j = self.proposal[j].log_pdf
                        log_proposal_ratio = log_prop_j(candidate_j - current_state[:, j, np.newaxis]) - \
                                             log_prop_j(current_state[:, j, np.newaxis] - candidate_j)
                        log_ratios = log_p_candidate - current_log_pdf - log_proposal_ratio
                    for nc, (cand, log_p_cand, r_) in enumerate(zip(candidate_j, log_p_candidate, log_ratios)):
                        accept = np.log(np.random.random()) < r_
                        if accept:
                            current_state[nc, j] = cand
                            current_log_pdf[nc] = log_p_cand
                            accept_vec[nc] += 1. / self.dimension
                        else:
                            candidate[:, j] = current_state[:, j]

                # Save the current state if needed, update acceptance rate
                self._update_samples(current_state, current_log_pdf)
                # Update the acceptance rate
                self._update_acceptance_rate(accept_vec)
                # update the total number of iterations
                self.total_iterations += 1
        return None


####################################################################################################################


class Stretch(MCMC):
    """
    Affine-invariant sampler with Stretch moves

    **References:**

    * J. Goodman and J. Weare, “Ensemble samplers with affine invariance,” Commun. Appl. Math. Comput. Sci.,vol.5,
      no. 1, pp. 65–80, 2010.
    * Daniel Foreman-Mackey, David W. Hogg, Dustin Lang, and Jonathan Goodman. "emcee: The MCMC Hammer". Publications
      of the Astronomical Society of the Pacific, 125(925):306–312,2013.

    **Algorithm-specific inputs:**

    * scale (float):
        scale parameter

        Default: 2.

    """
    def __init__(self, pdf_target=None, log_pdf_target=None, args_target=None, nburn=0, jump=1, dimension=None,
                 seed=None, save_log_pdf=False, concat_chains=True, nsamples=None, nsamples_per_chain=None,
                 scale=2., verbose=False):

        super().__init__(pdf_target=pdf_target, log_pdf_target=log_pdf_target, args_target=args_target,
                         dimension=dimension, seed=seed, nburn=nburn, jump=jump, save_log_pdf=save_log_pdf,
                         concat_chains=concat_chains, verbose=verbose)

        # Check nchains = ensemble size for the Stretch algorithm
        if self.nchains < 2:
            raise ValueError('UQpy: For the Stretch algorithm, a seed must be provided with at least two samples.')

        # Check Stretch algorithm inputs: proposal_type and proposal_scale
        self.scale = scale
        if not isinstance(self.scale, float):
            raise TypeError('UQpy: Input scale must be of type float.')

        if self.verbose:
            print('\nUQpy: Initialization of ' + self.__class__.__name__ + ' algorithm complete.')

        # If nsamples is provided, run the algorithm
        if (nsamples is not None) or (nsamples_per_chain is not None):
            self.run(nsamples=nsamples, nsamples_per_chain=nsamples_per_chain)

    def run_iterations(self, nsims, current_state):
        """
        Run the MCMC chain for Stretch algorithm.

        This function performs nsims iterations of the Stretch algorithm, starting at a given current state. It saves
        the samples / log_pdf in attribute samples and log_pdf_values.

        **Inputs:**

        :param nsims: Number of iterations to perform.
        :type nsims: int

        :param current_state: Current state of the chain to start from.
        :type current_state: ndarray of shape (nchains, dim)

        """
        current_log_pdf = self.evaluate_log_target(current_state)

        # Start the loop over nsamples - this code uses the parallel version of the stretch algorithm
        all_inds = np.arange(self.nchains)
        inds = all_inds % 2
        for iter_nb in range(nsims):

            accept_vec = np.zeros((self.nchains,))
            # Separate the full ensemble into two sets, use one as a complementary ensemble to the other and vice-versa
            for split in range(2):
                S1 = (inds == split)

                # Get current and complementary sets
                sets = [current_state[inds == j, :] for j in range(2)]
                s, c = sets[split], sets[1 - split]  # current and complementary sets respectively
                Ns, Nc = len(s), len(c)

                # Sample new state for S1 based on S0 and vice versa
                zz = ((self.scale - 1.) * np.random.rand(Ns, 1) + 1) ** 2. / self.scale  # sample Z
                factors = (self.dimension - 1.) * np.log(zz)  # compute log(Z ** (d - 1))
                rint = np.random.choice(Nc, size=(Ns,), replace=True)  # sample X_{j} from complementary set
                candidates = c[rint, :] - (c[rint, :] - s) * np.tile(zz, [1, self.dimension])  # new candidates

                # Compute new likelihood, can be done in parallel :)
                logp_candidates = self.evaluate_log_target(candidates)

                # Compute acceptance rate
                for j, f, lpc, candidate in zip(all_inds[S1], factors, logp_candidates, candidates):
                    accept = np.log(np.random.rand()) < f + lpc - current_log_pdf[j]
                    if accept:
                        current_state[j] = candidate
                        current_log_pdf[j] = lpc
                        accept_vec[j] += 1.

            # Save the current state if needed, update acceptance rate
            self._update_samples(current_state, current_log_pdf)
            # Update the acceptance rate
            self._update_acceptance_rate(accept_vec)
            # update the total number of iterations
            self.total_iterations += 1
        return None


####################################################################################################################


class DRAM(MCMC):
    """
    Delayed Rejection Adaptive Metropolis algorithm

    In this algorithm, the proposal density is Gaussian and its covariance C is being updated from samples as
    C = sp * C_sample where C_sample is the sample covariance. Also, the delayed rejection scheme is applied, i.e,
    if a candidate is not accepted another one is generated from proposal with covariance gamma_2 ** 2 * C.

    **References:**

    * Heikki Haario, Marko Laine, Antonietta Mira, and Eero Saksman. "DRAM: Efficient adaptive MCMC". Statistics
       and Computing, 16(4):339–354, 2006.

    **Algorithm-specific inputs:**

    * initial_cov (ndarray):
        initial covariance for the gaussian proposal distribution
        Default: I(dim)

    * k0 (int):
        rate at which covariance is being updated, i.e., every k0 iterations
        Default: 100

    * sp (float):
        scale parameter for covariance updating
        Default: 2.38 ** 2 / dim

    * gamma_2 (float):
        scale parameter for delayed rejection
        Default: 1 / 5

    * save_cov (bool):
        if True, updated covariance is saved in attribute adaptive_covariance
        Default: False

    """

    def __init__(self, pdf_target=None, log_pdf_target=None, args_target=None, nburn=0, jump=1, dimension=None,
                 seed=None, save_log_pdf=False, concat_chains=True, nsamples=None, nsamples_per_chain=None,
                 initial_covariance=None, k0=100, sp=None, gamma_2=1/5, save_covariance=False, verbose=False):

        super().__init__(pdf_target=pdf_target, log_pdf_target=log_pdf_target, args_target=args_target,
                         dimension=dimension, seed=seed, nburn=nburn, jump=jump, save_log_pdf=save_log_pdf,
                         concat_chains=concat_chains, verbose=verbose)

        # Check the initial covariance
        self.initial_covariance = initial_covariance
        if self.initial_covariance is None:
            self.initial_covariance = np.eye(self.dimension)
        elif not (isinstance(self.initial_covariance, np.ndarray)
                  and self.initial_covariance == (self.dimension, self.dimension)):
            raise TypeError('UQpy: Input initial_covariance should be a 2D ndarray of shape (dimension, dimension)')

        self.k0 = k0
        self.sp = sp
        if self.sp is None:
            self.sp = 2.38 ** 2 / self.dimension
        self.gamma_2 = gamma_2
        self.save_covariance = save_covariance
        for key, typ in zip(['k0', 'sp', 'gamma_2', 'save_covariance'], [int, float, float, bool]):
            if not isinstance(getattr(self, key), typ):
                raise TypeError('Input ' + key + ' must be of type ' + typ.__name__)

        if self.save_covariance:
            self.adaptive_covariance = [self.initial_covariance, ]

        if self.verbose:
            print('\nUQpy: Initialization of ' + self.__class__.__name__ + ' algorithm complete.')

        # If nsamples is provided, run the algorithm
        if (nsamples is not None) or (nsamples_per_chain is not None):
            self.run(nsamples=nsamples, nsamples_per_chain=nsamples_per_chain)

    def run_iterations(self, nsims, current_state):
        """
        Run the MCMC chain for DRAM algorithm.

        This function performs nsims iterations of the DRAM algorithm, starting at a given current state. It saved the
        samples / log_pdf in attribute samples and log_pdf_values. It also computes the acceptance ratio of the chains.

        **Inputs:**

        :param nsims: Number of iterations to perform.
        :type nsims: int

        :param current_state: Current state of the chain to start from.
        :type current_state: ndarray of shape (nchains, dim)

        """
        from UQpy.Distributions import MVNormal
        current_log_pdf = self.evaluate_log_target(current_state)

        # Initialize scale parameter
        sample_mean = np.zeros((self.dimension, ))
        sample_covariance = np.zeros((self.dimension, self.dimension))
        current_covariance = self.initial_covariance
        mvp = MVNormal(mean=np.zeros(self.dimension, ), cov=1.)
        mvp_DR = MVNormal(mean=np.zeros(self.dimension, ), cov=1.)

        # Loop over the samples
        for iter_nb in range(nsims):
            # compute the scale parameter

            # Sample candidate
            mvp.update_params(cov=current_covariance)
            candidate = current_state + mvp.rvs(nsamples=self.nchains)

            # Compute log_pdf_target of candidate sample
            log_p_candidate = self.evaluate_log_target(candidate)

            # Compare candidate with current sample and decide or not to keep the candidate (loop over nc chains)
            accept_vec = np.zeros((self.nchains, ))
            inds_DR = []   # indices of chains that will undergo delayed rejection
            for nc, (cand, log_p_cand, log_p_curr) in enumerate(zip(candidate, log_p_candidate, current_log_pdf)):
                accept = np.log(np.random.random()) < log_p_cand - log_p_curr
                if accept:
                    current_state[nc, :] = cand
                    current_log_pdf[nc] = log_p_cand
                    accept_vec[nc] += 1.
                else:    # enter delayed rejection
                    inds_DR.append(nc)    # these indices will enter the delayed rejection part

            if len(inds_DR) > 0:   # performed delayed rejection for some samples
                current_states_DR = np.array([current_state[nc, :] for nc in range(self.nchains) if nc in inds_DR])
                candidates_DR = np.array([candidate[nc, :] for nc in range(self.nchains) if nc in inds_DR])

                # Sample other candidates closer to the current one
                mvp_DR.update_params(cov=self.gamma_2 ** 2 * current_covariance)
                candidate2 = current_states_DR + mvp_DR.rvs(nsamples=len(inds_DR))
                # Evaluate their log_target
                log_p_candidate2 = self.evaluate_log_target(candidate2)
                log_prop_cand_cand2 = mvp.log_pdf(candidates_DR - candidate2)
                log_prop_cand_curr = mvp.log_pdf(candidates_DR - current_states_DR)
                # Accept or reject
                for (nc, cand2, log_p_cand2, J1, J2) in zip(inds_DR, candidate2, log_p_candidate2, log_prop_cand_cand2,
                                                            log_prop_cand_curr):
                    alpha_cand_cand2 = min(1., np.exp(log_p_candidate[nc] - log_p_cand2))
                    alpha_cand_curr = min(1., np.exp(log_p_candidate[nc] - current_log_pdf[nc]))
                    log_alpha2 = log_p_cand2 - current_log_pdf[nc] + J1 - J2 + \
                                 np.log(max(1. - alpha_cand_cand2, 10 ** (-320))) \
                                 - np.log(max(1. - alpha_cand_curr, 10 ** (-320)))
                    accept = np.log(np.random.random()) < min(0., log_alpha2)
                    if accept:
                        current_state[nc, :] = cand2
                        current_log_pdf[nc] = log_p_cand2
                        accept_vec[nc] += 1.

            # Adaptive part: update the covariance
            for nc in range(self.nchains):
                # update covariance
                sample_mean, sample_covariance = recursive_update_mean_covariance(
                    n=self.total_iterations + 1, new_sample=current_state[nc, :], previous_mean=sample_mean,
                    previous_covariance=sample_covariance)
                if (self.total_iterations + 1) % self.k0 == 0:
                    current_covariance = self.sp * sample_covariance + 1e-6 * np.eye(self.dimension)
                    if self.save_covariance:
                        self.adaptive_covariance.append(current_covariance)

            # Save the current state if needed, update acceptance rate
            self._update_samples(current_state, current_log_pdf)
            # Update the acceptance rate
            self._update_acceptance_rate(accept_vec)
            # update the total number of iterations
            self.total_iterations += 1
        return None

####################################################################################################################


class DREAM(MCMC):
    """
    DiffeRential Evolution Adaptive Metropolis algorithm

    **References:**

    * J.A. Vrugt et al. "Accelerating Markov chain Monte Carlo simulation by differential evolution with self-adaptive
       randomized subspace sampling". International Journal of Nonlinear Sciences and Numerical Simulation,
       10(3):273–290, 2009.[68]
    * J.A. Vrugt. "Markov chain Monte Carlo simulation using the DREAM software package: Theory, concepts, and MATLAB
       implementation". Environmental Modelling & Software, 75:273–316, 2016.

    **Algorithm-specific inputs:**

    * delta (int):
        jump rate
        Default: 3

    * c (float):
        differential evolution parameter
        Default: 0.1

    * c_star (float):
        differential evolution parameter, should be small compared to width of target
        Default: 1e-6

    * n_CR (int):
        number of crossover probabilities
        Default: 3

    * p_g (float):
        prob(gamma=1)
        Default: 0.2

    * adapt_CR (tuple):
        (iter_max, rate) governs adapation of crossover probabilities (adapts every rate iterations if iter<iter_max)
        Default: (-1, 1), i.e., no adaptation

    * check_chains (tuple):
        (iter_max, rate) governs discarding of outlier chains (discard every rate iterations if iter<iter_max)
        Default: (-1, 1), i.e., no check on outlier chains

    """

    def __init__(self, pdf_target=None, log_pdf_target=None, args_target=None, nburn=0, jump=1, dimension=None,
                 seed=None, save_log_pdf=False, concat_chains=True, nsamples=None, nsamples_per_chain=None,
                 delta=3, c=0.1, c_star=1e-6, n_CR=3, p_g=0.2, adapt_CR=(-1, 1), check_chains=(-1, 1), verbose=False):

        super().__init__(pdf_target=pdf_target, log_pdf_target=log_pdf_target, args_target=args_target,
                         dimension=dimension, seed=seed, nburn=nburn, jump=jump, save_log_pdf=save_log_pdf,
                         concat_chains=concat_chains, verbose=verbose)

        # Check nb of chains
        if self.nchains < 2:
            raise ValueError('UQpy: For the DREAM algorithm, a seed must be provided with at least two samples.')

        # Check user-specific algorithms
        self.delta = delta
        self.c = c
        self.c_star = c_star
        self.n_CR = n_CR
        self.p_g = p_g
        self.adapt_CR = adapt_CR
        self.check_chains = check_chains

        for key, typ in zip(['delta', 'c', 'c_star', 'n_CR', 'p_g'], [int, float, float, int, float]):
            if not isinstance(getattr(self, key), typ):
                raise TypeError('Input ' + key + ' must be of type ' + typ.__name__)
        if self.dimension is not None and self.n_CR > self.dimension:
            self.n_CR = self.dimension
        for key in ['adapt_CR', 'check_chains']:
            p = getattr(self, key)
            if not (isinstance(p, tuple) and len(p) == 2 and all(isinstance(i, (int, float)) for i in p)):
                raise TypeError('Inputs ' + key + ' must be a tuple of 2 integers.')

        if self.verbose:
            print('\nUQpy: Initialization of ' + self.__class__.__name__ + ' algorithm complete.')

        # If nsamples is provided, run the algorithm
        if (nsamples is not None) or (nsamples_per_chain is not None):
            self.run(nsamples=nsamples, nsamples_per_chain=nsamples_per_chain)

    def run_iterations(self, nsims, current_state):
        """
        Run the MCMC chain for DREAM algorithm.

        This function performs nsims iterations of the DREAM algorithm, starting at a given current state. It saved the
        samples / log_pdf in attribute samples and log_pdf_values. It also computes the acceptance ratio of the chains.

        **Inputs:**

        :param nsims: Number of iterations to perform.
        :type nsims: int

        :param current_state: Current state of the chain to start from.
        :type current_state: ndarray of shape (nchains, dim)

        """
        J, n_id = np.zeros((self.n_CR,)), np.zeros((self.n_CR,))
        R = np.array([np.setdiff1d(np.arange(self.nchains), j) for j in range(self.nchains)])
        CR = np.arange(1, self.n_CR + 1) / self.n_CR
        pCR = np.ones((self.n_CR,)) / self.n_CR

        # Evaluate the current log_pdf and initialize acceptance ratio
        current_log_pdf = self.evaluate_log_target(current_state)

        # dynamic part: evolution of chains
        for iter_nb in range(nsims):

            draw = np.argsort(np.random.rand(self.nchains - 1, self.nchains), axis=0)
            dX = np.zeros_like(current_state)
            lmda = np.random.uniform(low=-self.c, high=self.c, size=(self.nchains,))
            std_x_tmp = np.std(current_state, axis=0)

            D = np.random.choice(self.delta, size=(self.nchains,), replace=True)
            as_ = [R[j, draw[slice(D[j]), j]] for j in range(self.nchains)]
            bs_ = [R[j, draw[slice(D[j], 2 * D[j], 1), j]] for j in range(self.nchains)]
            id = np.random.choice(self.n_CR, size=(self.nchains, ), replace=True, p=pCR)
            z = np.random.rand(self.nchains, self.dimension)
            A = [np.where(z_j < CR[id_j])[0] for (z_j, id_j) in zip(z, id)]  # subset A of selected dimensions
            d_star = np.array([len(A_j) for A_j in A])
            for j in range(self.nchains):
                if d_star[j] == 0:
                    A[j] = np.array([np.argmin(z[j])])
                    d_star[j] = 1
            gamma_d = 2.38 / np.sqrt(2 * (D + 1) * d_star)
            g = [np.random.choice([gamma_d[j], 1], size=1, replace=True, p=[1 - self.p_g, self.p_g])
                 for j in range(self.nchains)]
            for j in range(self.nchains):
                for i in A[j]:
                    dX[j, i] = self.c_star * np.random.randn() + \
                               (1 + lmda[j]) * g[j] * np.sum(current_state[as_[j], i] - current_state[bs_[j], i])
            candidates = current_state + dX

            # Evaluate log likelihood of candidates
            logp_candidates = self.evaluate_log_target(candidates)

            # Accept or reject
            accept_vec = np.zeros((self.nchains, ))
            for nc, (lpc, candidate, log_p_curr) in enumerate(zip(logp_candidates, candidates, current_log_pdf)):
                accept = np.log(np.random.random()) < lpc - log_p_curr
                if accept:
                    current_state[nc, :] = candidate
                    current_log_pdf[nc] = lpc
                    accept_vec[nc] = 1.
                else:
                    dX[nc, :] = 0
                J[id[nc]] = J[id[nc]] + np.sum((dX[nc, :] / std_x_tmp) ** 2)
                n_id[id[nc]] += 1

            # Save the current state if needed, update acceptance rate
            self._update_samples(current_state, current_log_pdf)
            # Update the acceptance rate
            self._update_acceptance_rate(accept_vec)
            # update the total number of iterations
            self.total_iterations += 1

            # update selection cross prob
            if self.total_iterations < self.adapt_CR[0] and self.total_iterations % self.adapt_CR[1] == 0:
                pCR = J / n_id
                pCR /= sum(pCR)
            # check outlier chains (only if you have saved at least 100 values already)
            if (self.current_sample_index * self.nchains >= 100) and \
                    (self.total_iterations < self.check_chains[0]) and \
                    (self.total_iterations % self.check_chains[1] == 0):
                self.check_outlier_chains(replace_with_best=True)
        return None

    def check_outlier_chains(self, replace_with_best=False):
        """
        Check outlier chains in DREAM algorithm.

        This function check for outlier chains as part of the DREAM algorithm, potentially replacing outlier chains
        (i.e. the samples and log_pdf_values) with 'good' chains. The function does not have any returned output but it
        prints out the number of outlier chains.

        **Inputs:**

        :param replace_with_best: indicates whether to replace outlier chains with the best (most probable) chain.

                                  default: False
        :type replace_with_best: bool

        """
        if not self.save_log_pdf:
            raise ValueError('attribute save_log_pdf must be True in order to check outlier chains')
        start_ = self.current_sample_index // 2
        avgs_logpdf = np.mean(self.log_pdf_values[start_:], axis=0)
        best_ = np.argmax(avgs_logpdf)
        avg_sorted = np.sort(avgs_logpdf)
        ind1, ind3 = 1 + round(0.25 * self.nchains), 1 + round(0.75 * self.nchains)
        q1, q3 = avg_sorted[ind1], avg_sorted[ind3]
        qr = q3 - q1

        outlier_num = 0
        for j in range(self.nchains):
            if avgs_logpdf[j] < q1 - 2.0 * qr:
                outlier_num += 1
                if replace_with_best:
                    self.samples[start_:, j, :] = self.samples[start_:, best_, :]
                    self.log_pdf_values[start_:, j] = self.log_pdf_values[start_:, best_]
                else:
                    print('Chain {} is an outlier chain'.format(j))
        if self.verbose and outlier_num > 0:
            print('Detected {} outlier chains'.format(outlier_num))


########################################################################################################################
########################################################################################################################
#                                         Importance Sampling
########################################################################################################################

class IS:
    """
    Sample from a user-defined target density using importance sampling.

    **Inputs:**

    :param proposal: Proposal to sample from: this Distribution object must have an rvs method and a log_pdf (
                     or pdf) methods
    :type proposal: Distribution object

    :param proposal_params: Parameters of the proposal distribution
    :type proposal_params: list

    :param log_pdf_target: Callable that evaluates the target log pdf
    :type log_pdf_target: callable

    :param pdf_target: Callable that evaluates the target pdf
    :type pdf_target: callable

    :param args_target: Positional arguments of the target log_pdf (pdf) callable
    :type args_target: tuple

    :param nsamples: Number of samples to generate.
    :type nsamples: int

    **Attributes:**

    :param: samples: Set of samples
    :type: samples: ndarray (nsamples, dim)

    :param: unnormalized_log_weights: unnormalized log weights of samples
    :type: unnormalized_log_weights: ndarray (nsamples, )

    :param: weights: Importance weights of samples (weighted so that they sum up to 1)
    :type: weights: ndarray (nsamples, )

    **Authors:**

    Audrey Olivier, Dimitris G. Giovanis

    Last Modified: 10/2019 by Audrey Olivier
    """

    def __init__(self, nsamples=None, pdf_target=None, log_pdf_target=None, args_target=None,
                 proposal=None, verbose=False):
        self.verbose = verbose
        # Initialize proposal: it should have an rvs and log pdf or pdf method
        self.proposal = proposal
        if not isinstance(self.proposal, Distribution):
            raise TypeError('The proposal should be of type Distribution.')
        if not hasattr(self.proposal, 'rvs'):
            raise AttributeError('The proposal should have an rvs method')
        if not hasattr(self.proposal, 'log_pdf'):
            if not hasattr(self.proposal, 'pdf'):
                raise AttributeError('The proposal should have a log_pdf or pdf method')
            self.proposal.log_pdf = lambda x: np.log(np.maximum(self.proposal.pdf(x),
                                                                10 ** (-320) * np.ones((x.shape[0],))))

        # Initialize target
        self.evaluate_log_target = self._preprocess_target(log_pdf=log_pdf_target, pdf=pdf_target, args=args_target)

        # Initialize the samples and weights
        self.samples = None
        self.unnormalized_log_weights = None
        self.weights = None

        # Run IS if nsamples is provided
        if nsamples is not None and nsamples != 0:
            self.run(nsamples)

    def run(self, nsamples):
        """
        Generate and weight samples.

        This function samples from the proposal and append samples to existing ones (if any). It then weights the 
        samples as log_w_unnormalized) = log(target)-log(proposal). This function updates the output attributes 
        samples, unnormalized_log_weights and weights. If nsamples is provided when creating the object, this method is 
        directly called in init.

        **Inputs:**

        * nsamples (int)
            Number of samples to generate.
        """

        if self.verbose:
            print('Running Importance Sampling')
        # Sample from proposal
        new_samples = self.proposal.rvs(nsamples=nsamples)
        # Compute un-scaled weights of new samples
        new_log_weights = self.evaluate_log_target(x=new_samples) - self.proposal.log_pdf(x=new_samples)

        # Save samples and weights (append to existing if necessary)
        if self.samples is None:
            self.samples = new_samples
            self.unnormalized_log_weights = new_log_weights
        else:
            self.samples = np.concatenate([self.samples, new_samples], axis=0)
            self.unnormalized_log_weights = np.concatenate([self.unnormalized_log_weights, new_log_weights], axis=0)

        # Take the exponential and normalize the weights
        weights = np.exp(self.unnormalized_log_weights - max(self.unnormalized_log_weights))
        # note: scaling with max avoids having NaN of Inf when taking the exp
        sum_w = np.sum(weights, axis=0)
        self.weights = weights / sum_w
        if self.verbose:
            print('Importance Sampling performed successfully')

    def resample(self, method='multinomial', size=None):
        """ 
        Resample to get a set of un-weighted samples that represent the target pdf.
        
        Utility function that create a set of un-weighted samples from a set of weighted samples. Can be useful for
        plotting for instance.
        
        **Inputs:**

        * method (str)
            Resampling method, as of V3 only multinomial resampling is supported.
            Default: 'multinomial'
        * size (int)
            Number of un-weighted samples to generate.
            Default: None (same number of samples is generated as number of existing samples).

        **Output/Returns:**

        * (ndarray)
            Un-weighted samples that represent the target pdf

        """
        from .Utilities import resample
        return resample(self.samples, self.weights, method=method, size=size)

    @staticmethod
    def _preprocess_target(log_pdf, pdf, args):
        """
        Preprocess the target pdf inputs.

        Utility function (static method), that transforms the log_pdf, pdf, args inputs into a function that evaluates
        log_pdf_target(x) for a given x.

        **Inputs:**

        :param log_pdf: Log of the target density function from which to draw random samples. Either pdf_target or
                        log_pdf_target must be provided.
        :type log_pdf: (list of) callables

        :param pdf: Target density function from which to draw random samples. Either pdf_target or log_pdf_target
                    must be provided.
        :type pdf: (list of) callables

        :param args: Positional arguments of the pdf target.
        :type args: tuple

        **Output/Returns:**

        :param evaluate_log_pdf: Callable that computes the log of the target density function
        :type evaluate_log_pdf: callable

        """
        # log_pdf is provided
        if log_pdf is not None:
            if callable(log_pdf):
                if args is None:
                    args = ()
                evaluate_log_pdf = (lambda x: log_pdf(x, *args))
            else:
                raise TypeError('log_pdf_target must be a callable')
        # pdf is provided
        elif pdf is not None:
            if callable(pdf):
                if args is None:
                    args = ()
                evaluate_log_pdf = (lambda x: np.log(np.maximum(pdf(x, *args), 10 ** (-320) * np.ones((x.shape[0],)))))
            else:
                raise TypeError('pdf_target must be a callable')
        else:
            raise ValueError('log_pdf_target or pdf_target should be provided.')
        return evaluate_log_pdf<|MERGE_RESOLUTION|>--- conflicted
+++ resolved
@@ -60,19 +60,11 @@
                         Default value: False
 
     **Output/Returns:**
-<<<<<<< HEAD
 
         samples (list):
                         List of generated samples.  The size of samples is defined as
                          ``len(samples)=nsamples`` and ``len(samples[i]) = len(dist_object)``.
 
-=======
-
-        samples (list):
-                        List of generated samples.  The size of samples is defined as
-                         ``len(samples)=nsamples`` and ``len(samples[i]) = len(dist_object)``.
-
->>>>>>> 2069a805
         samplesU01 (list):
                         If the ``Distribution`` object has a ``cdf`` method, MCS also returns the samples in the
                         Uniform(0,1) hypercube using the methof ``transform_u01``.
@@ -221,10 +213,6 @@
             temp_samples_u01[i] = np.array(y)
             self.samplesU01 = temp_samples_u01
 
-<<<<<<< HEAD
-
-=======
->>>>>>> 2069a805
 ########################################################################################################################
 ########################################################################################################################
 #                                         Latin hypercube sampling  (LHS)
@@ -292,53 +280,30 @@
 
     """
 
-    def __init__(self, dist_object=None, lhs_criterion='R', lhs_metric='euclidean',
+    # Created by: Lohit Vandanapu
+    # Last modified: 6/20/2018 by Dimitris G. Giovanis
+
+    def __init__(self, dist_name=None, dist_params=None, lhs_criterion='random', lhs_metric='euclidean',
                  lhs_iter=100, var_names=None, nsamples=None, verbose=False):
 
-        # Check if a Distribution object is provided.
-        if (dist_object is None) and (not dist_object):
-            raise ValueError('UQpy error: A Distribution object must be provided.')
-        else:
-            self.dist_object = dist_object
-
-        # Check if a names for the random variables are provided.
-        if var_names is not None:
-            self.var_names = var_names
-
-        if nsamples is None:
-            raise ValueError('UQpy error: Number of samples (nsamples) must be defined.')
-        if not isinstance(nsamples, int):
-            self.nsamples = int(nsamples)
-
         self.nsamples = nsamples
+        self.dist_name = dist_name
+        self.dist_params = dist_params
+        self.dimension = len(self.dist_name)
         self.lhs_criterion = lhs_criterion
         self.lhs_metric = lhs_metric
+        self.lhs_iter = lhs_iter
+        self.init_lhs()
+        self.var_names = var_names
         self.verbose = verbose
 
-        if self.lhs_criterion not in ['R', 'Cnt', 'M', 'C']:
-            raise NotImplementedError("Exit code: Supported lhs criteria: 'random (R)', 'centered (Cnt)', "
-                                      "'maximin (M)', " "'correlate (C)'.")
-
-        if self.lhs_metric not in ['braycurtis', 'canberra', 'chebyshev', 'cityblock', 'correlation', 'cosine',
-                                   'dice', 'euclidean', 'hamming', 'jaccard', 'kulsinski', 'mahalanobis',
-                                   'matching', 'minkowski', 'rogerstanimoto', 'russellrao', 'seuclidean',
-                                   'sokalmichener', 'sokalsneath', 'sqeuclidean']:
-
-            raise NotImplementedError("Exit code: Supported lhs distances: 'braycurtis', 'canberra', 'chebyshev', "
-                                      "'cityblock'," " 'correlation', 'cosine','dice', 'euclidean', 'hamming', "
-                                      "'jaccard', " "'kulsinski', 'mahalanobis', 'matching', 'minkowski', "
-                                      "'rogerstanimoto'," "'russellrao', 'seuclidean','sokalmichener', 'sokalsneath', "
-                                      "'sqeuclidean'.")
-
-        if self.lhs_criterion in ['M', 'C']:
-            if lhs_iter == 0 or lhs_iter is None:
-                raise ValueError('UQpy error: The number of iterations needs to be greater than zero.')
-            else:
-                self.lhs_iter = int(self.lhs_iter)
-
-        self.samplesU01, self.samples = self.run()
-
-    def run(self):
+        self.distribution = [None] * self.dimension
+        for i in range(self.dimension):
+            self.distribution[i] = Distribution(dist_name=self.dist_name[i])
+
+        self.samplesU01, self.samples = self.run_lhs()
+
+    def run_lhs(self):
 
         if self.verbose:
             print('UQpy: Running Latin Hypercube Sampling...')
@@ -347,32 +312,37 @@
         a = cut[:self.nsamples]
         b = cut[1:self.nsamples + 1]
 
-        if self.lhs_criterion == 'R':
-            samples = self._random(a, b)
-        elif self.lhs_criterion == 'Cnt':
-            samples = self._centered(a, b)
-        elif self.lhs_criterion == 'M':
-            samples = self._max_min(a, b)
-        elif self.lhs_criterion == 'C':
-            samples = self._correlate(a, b)
+        samples = self._samples(a, b)
 
         samples_u_to_x = np.zeros_like(samples)
-        for j in range(len(self.dist_object)):
-            samples_u_to_x[:, j] = self.dist_object[j].icdf(np.atleast_2d(samples[:, j]).T)
+        for j in range(samples.shape[1]):
+            i_cdf = self.distribution[j].icdf
+            samples_u_to_x[:, j] = i_cdf(np.atleast_2d(samples[:, j]).T, self.dist_params[j])
 
         if self.verbose:
-            print('UQpy: Latin hypercube Sampling Complete.')
+            print('Successful execution of LHS design..')
 
         return samples, samples_u_to_x
 
+    def _samples(self, a, b):
+
+        if self.lhs_criterion == 'random':
+            return self._random(a, b)
+        elif self.lhs_criterion == 'centered':
+            return self._centered(a, b)
+        elif self.lhs_criterion == 'maximin':
+            return self._max_min(a, b)
+        elif self.lhs_criterion == 'correlate':
+            return self._correlate(a, b)
+
     def _random(self, a, b):
-        u = np.random.rand(self.nsamples, len(self.dist_object))
+        u = np.random.rand(self.nsamples, self.dimension)
         samples = np.zeros_like(u)
 
-        for i in range(len(self.dist_object)):
+        for i in range(self.dimension):
             samples[:, i] = u[:, i] * (b - a) + a
 
-        for j in range(len(self.dist_object)):
+        for j in range(self.dimension):
             order = np.random.permutation(self.nsamples)
             samples[:, j] = samples[order, j]
 
@@ -380,10 +350,10 @@
 
     def _centered(self, a, b):
 
-        samples = np.zeros([self.nsamples, len(self.dist_object)])
+        samples = np.zeros([self.nsamples, self.dimension])
         centers = (a + b) / 2
 
-        for i in range(len(self.dist_object)):
+        for i in range(self.dimension):
             samples[:, i] = np.random.permutation(centers)
 
         return samples
@@ -421,6 +391,62 @@
             print('Achieved minimum correlation of ', min_corr)
 
         return samples
+
+    ################################################################################################################
+    # Latin hypercube checks.
+    # Necessary parameters:  1. Probability distribution, 2. Probability distribution parameters
+    # Optional: number of samples (default 100), criterion, metric, iterations
+
+    def init_lhs(self):
+
+        # Ensure that the number of samples is defined
+        if self.nsamples is None:
+            raise NotImplementedError("Exit code: Number of samples not defined.")
+
+        # Check the dimension
+        if self.dimension is None:
+            self.dimension = len(self.dist_name)
+
+        # Ensure that distribution parameters are assigned
+        if self.dist_params is None:
+            raise NotImplementedError("Exit code: Distribution parameters not defined.")
+
+        # Check dist_params
+        if type(self.dist_params).__name__ != 'list':
+            self.dist_params = [self.dist_params]
+        if len(self.dist_params) == 1 and self.dimension != 1:
+            self.dist_params = self.dist_params * self.dimension
+        elif len(self.dist_params) != self.dimension:
+            raise NotImplementedError("Length of dist_params list should be 1 or equal to dimension.")
+
+        # Check for dimensional consistency
+        if len(self.dist_name) != len(self.dist_params):
+            raise NotImplementedError("Exit code: Incompatible dimensions.")
+
+        if self.lhs_criterion is None:
+            self.lhs_criterion = 'random'
+        else:
+            if self.lhs_criterion not in ['random', 'centered', 'maximin', 'correlate']:
+                raise NotImplementedError("Exit code: Supported lhs criteria: 'random', 'centered', 'maximin', "
+                                          "'correlate'.")
+
+        if self.lhs_metric is None:
+            self.lhs_metric = 'euclidean'
+        else:
+            if self.lhs_metric not in ['braycurtis', 'canberra', 'chebyshev', 'cityblock', 'correlation', 'cosine',
+                                       'dice', 'euclidean', 'hamming', 'jaccard', 'kulsinski', 'mahalanobis',
+                                       'matching', 'minkowski', 'rogerstanimoto', 'russellrao', 'seuclidean',
+                                       'sokalmichener', 'sokalsneath', 'sqeuclidean']:
+                raise NotImplementedError("Exit code: Supported lhs distances: 'braycurtis', 'canberra', 'chebyshev', "
+                                          "'cityblock',"
+                                          " 'correlation', 'cosine','dice', 'euclidean', 'hamming', 'jaccard', "
+                                          "'kulsinski', 'mahalanobis', 'matching', 'minkowski', 'rogerstanimoto',"
+                                          "'russellrao', 'seuclidean','sokalmichener', 'sokalsneath', 'sqeuclidean'.")
+
+        if self.lhs_iter is None or self.lhs_iter == 0:
+            self.lhs_iter = 1000
+        elif self.lhs_iter is not None:
+            self.lhs_iter = int(self.lhs_iter)
 
 
 ########################################################################################################################
@@ -1739,7 +1765,7 @@
                 self.run_model_object.qoi_list = []
 
             if self.verbose:
-                print('UQpy: AKq     - Running the provided sample set using RunModel.')
+                print('UQpy: AKMCS - Running the provided sample set using RunModel.')
 
             self.run_model_object.run(samples=samples, append_samples=append_samples)
 
