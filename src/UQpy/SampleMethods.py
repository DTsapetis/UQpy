--- conflicted
+++ resolved
@@ -45,33 +45,17 @@
                             custom_dist.py.
                         The length of the string must be 1 (if all distributions are the same) or equal to dimension.
     :type dist_name: string list
-<<<<<<< HEAD
-
-    :param dist: An object list containing the distributions of the random variables.
-                    Each item in the list is an object of the Distribution class (see Distributions.py)
-                    The list has length equal to dimension
-    :type dist: object list
-
-    :param icdf: Inverse cumulative distribution for each random variable.
-                The inverse cdf is a function from the Distributions module (Distributions.py) or from custom_dist.py
-                Each item in the list specifies the inverse cdf of the corresponding random variable.
-    :type icdf: function list
-=======
->>>>>>> 7ad5d4ec
 
     :param dist_params: Parameters of the distribution
                 Parameters for each random variable are defined as ndarrays
                 Each item in the list, dist_params[i], specifies the parameters for the corresponding distribution,
                     dist[i]
     :type dist_params: list
-<<<<<<< HEAD
-=======
 
     param: dist:    An object list containing the distributions of the random variables.
                     Each item in the list is an object of the Distribution class (see Distributions.py)
                     The list has length equal to dimension
     :type dist: list
->>>>>>> 7ad5d4ec
 
     :param nsamples: Number of samples to generate
                       No Default Value: nsamples must be prescribed
@@ -87,31 +71,17 @@
     """
 
     # Authors: Dimitris G.Giovanis
-<<<<<<< HEAD
-    # Last Modified: 6/19/18 by Michael Shields
-=======
     # Last Modified: 6/20/18 by Dimitris G.Giovanis
->>>>>>> 7ad5d4ec
 
     def __init__(self, dimension=None, dist_name=None, dist_params=None, nsamples=None):
 
         self.dimension = dimension
         self.nsamples = nsamples
         self.dist_name = dist_name
-<<<<<<< HEAD
-        self.dist = [None] * self.dimension
-        self.icdf = [None] * self.dimension
-        for i in range(self.dimension):
-            self.dist[i] = Distribution(self.dist_name[i])
-        self.dist_params = dist_params
-        for i in range(self.dimension):
-            self.icdf[i] = self.dist[i].icdf
-=======
         self.dist = list()
         for i in range(self.dimension):
             self.dist.append(Distribution(self.dist_name[i]))
         self.dist_params = dist_params
->>>>>>> 7ad5d4ec
         self.init_mcs()
         self.samplesU01, self.samples = self.run_mcs()
 
@@ -154,11 +124,7 @@
             raise NotImplementedError("Length of dist_params list should be 1 or equal to dimension")
 
         # Check for dimensional consistency
-<<<<<<< HEAD
-        if len(self.icdf) != len(self.dist_params):
-=======
         if len(self.dist_name) != len(self.dist_params):
->>>>>>> 7ad5d4ec
             raise NotImplementedError("Exit code: Incompatible dimensions.")
 
 
@@ -892,10 +858,9 @@
                 pdf_ = self.pdf_target[0]
 
                 for i in range(self.nsamples * self.jump - 1 + self.nburn):
-                    current = samples[i, :].copy()
-
-                    candidate = samples[i, :]
-
+                    candidate = list(samples[i, :])
+
+                    current = list(samples[i, :])
                     for j in range(self.dimension):
                         if self.pdf_proposal_type[j] == 'Normal':
                             candidate[j] = np.random.normal(samples[i, j], self.pdf_proposal_scale[j])
