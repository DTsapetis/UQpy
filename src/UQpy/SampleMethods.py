# UQpy is distributed under the MIT license.
#
# Copyright (C) 2018  -- Michael D. Shields
#
# Permission is hereby granted, free of charge, to any person obtaining a copy of this software and associated
# documentation files (the "Software"), to deal in the Software without restriction, including without limitation the
# rights to use, copy, modify, merge, publish, distribute, sublicense, and/or sell copies of the Software, and to permit
# persons to whom the Software is furnished to do so, subject to the following conditions:
#
# The above copyright notice and this permission notice shall be included in all copies or substantial portions of the
# Software.
#
# THE SOFTWARE IS PROVIDED "AS IS", WITHOUT WARRANTY OF ANY KIND, EXPRESS OR IMPLIED, INCLUDING BUT NOT LIMITED TO THE
# WARRANTIES OF MERCHANTABILITY, FITNESS FOR A PARTICULAR PURPOSE AND NON-INFRINGEMENT. IN NO EVENT SHALL THE AUTHORS OR
# COPYRIGHT HOLDERS BE LIABLE FOR ANY CLAIM, DAMAGES OR OTHER LIABILITY, WHETHER IN AN ACTION OF CONTRACT, TORT OR
# OTHERWISE, ARISING FROM, OUT OF OR IN CONNECTION WITH THE SOFTWARE OR THE USE OR OTHER DEALINGS IN THE SOFTWARE.

"""This module contains functionality for all the sampling methods supported in UQpy."""

import copy
from scipy.spatial.distance import pdist
import random
from UQpy.Distributions import *
from UQpy.Utilities import *
from os import sys
from inspect import signature
from functools import partial


########################################################################################################################
########################################################################################################################
#                                         Monte Carlo simulation
########################################################################################################################


class MCS:
    """
        Description:

            Perform Monte Carlo sampling (MCS) of independent random variables from a user-specified probability
            distribution using inverse transform method.

        Input:
            :param dist_name: A list containing the names of the distributions of the random variables.
                              Distribution names must match those in the Distributions module.
                              If the distribution does not match one from the Distributions module, the user must
                              provide custom_dist.py. The length of the string must be 1 (if all distributions are the
                              same) or equal to dimension.
            :type dist_name: string list

            :param dist_params: Parameters of the distribution.
                                Parameters for each random variable are defined as ndarrays.
                                Each item in the list, dist_params[i], specifies the parameters for the corresponding
                                distribution, dist[i].
            :type dist_params: list

            :param: dist_copula: copula that encodes the dependence structure within variables, optional
            :type dist_copula: str

            :param nsamples: Number of samples to generate.
                             No Default Value: nsamples must be prescribed.
            :type nsamples: int

        Output:
            :return: MCS.samples: Set of generated samples
            :rtype: MCS.samples: ndarray of dimension (nsamples, ndim)

    """

    # Authors: Dimitris G.Giovanis
    # Last Modified: 11/12/2018 by Audrey Olivier

    def __init__(self, dist_name=None, dist_params=None, dist_copula=None, nsamples=None):

        if nsamples is None:
            raise ValueError('UQpy error: nsamples must be defined.')
        # ne need to do other checks as they will be done within Distributions.py
        self.dist_name = dist_name
        self.dist_params = dist_params
        self.dist_copula = dist_copula
        self.nsamples = nsamples
        self.samples = Distribution(name=self.dist_name, copula=self.dist_copula).rvs(params=self.dist_params,
                                                                                      nsamples=nsamples)
        if len(self.samples.shape) == 1:
            if self.nsamples == 1:
                self.samples = self.samples.reshape((1, -1))
            else:
                self.samples = self.samples.reshape((-1, 1))


########################################################################################################################
########################################################################################################################
#                                         Latin hypercube sampling  (LHS)
########################################################################################################################

class LHS:
    """
        Description:

            A class that creates a Latin Hypercube Design for experiments. Samples on hypercube [0, 1]^n  and on the
            parameter space are generated.

        Input:
            :param dimension: A scalar value defining the dimension of the random variables.
                              If dimension is not provided then dimension is equal to the length of the dist_name.
            :type dimension: int

            :param dist_name: A list containing the names of the distributions of the random variables.
                              Distribution names must match those in the Distributions module.
                              If the distribution does not match one from the Distributions module, the user must
                              provide custom_dist.py.
                              The length of the string must be 1 (if all distributions are the same) or equal to
                              dimension.
            :type dist_name: string list

            :param dist_params: Parameters of the distribution.
                                Parameters for each random variable are defined as ndarrays.
                                Each item in the list, dist_params[i], specifies the parameters for the corresponding
                                distribution, dist[i].
            :type dist_params: list

            param: distribution: An object list containing the distributions of the random variables.
                                 Each item in the list is an object of the Distribution class (see Distributions.py).
                                 The list has length equal to dimension.
            :type distribution: list

            :param lhs_criterion: The criterion for generating sample points
                                  Options:
                                        1. 'random' - completely random \n
                                        2. 'centered' - points only at the centre \n
                                        3. 'maximin' - maximising the minimum distance between points \n
                                        4. 'correlate' - minimizing the correlation between the points \n
                                  Default: 'random'
            :type lhs_criterion: str

            :param lhs_metric: The distance metric to use. Supported metrics are:
                               'braycurtis', 'canberra', 'chebyshev', 'cityblock', 'correlation', 'cosine', 'dice',
                               'euclidean', 'hamming', 'jaccard', 'kulsinski', 'mahalanobis', 'matching', 'minkowski',
                               'rogerstanimoto', 'russellrao', 'seuclidean', 'sokalmichener', 'sokalsneath',
                               'sqeuclidean', 'yule'.
                                Default: 'euclidean'.
            :type lhs_metric: str

            :param lhs_iter: The number of iteration to run. Required only for maximin, correlate and criterion.
                             Default: 100
            :type lhs_iter: int

            :param nsamples: Number of samples to generate.
                             No Default Value: nsamples must be prescribed.
            :type nsamples: int

        Output:
            :return: LHS.samples: Set of LHS samples
            :rtype: LHS.samples: ndarray

            :return: LHS.samplesU01: Set of uniform LHS samples on [0, 1]^dimension.
            :rtype: LHS.samplesU01: ndarray.

    """

    # Created by: Lohit Vandanapu
    # Last modified: 6/20/2018 by Dimitris G. Giovanis

    def __init__(self, dimension=None, dist_name=None, dist_params=None, lhs_criterion='random', lhs_metric='euclidean',
                 lhs_iter=100, nsamples=None):

        self.dimension = dimension
        self.nsamples = nsamples
        self.dist_name = dist_name
        self.dist_params = dist_params
        self.lhs_criterion = lhs_criterion
        self.lhs_metric = lhs_metric
        self.lhs_iter = lhs_iter
        self.init_lhs()

        self.distribution = [None] * self.dimension
        for i in range(self.dimension):
            self.distribution[i] = Distribution(self.dist_name[i])

        self.samplesU01, self.samples = self.run_lhs()

    def run_lhs(self):

        cut = np.linspace(0, 1, self.nsamples + 1)
        a = cut[:self.nsamples]
        b = cut[1:self.nsamples + 1]

        samples = self._samples(a, b)

        samples_u_to_x = np.zeros_like(samples)
        for j in range(samples.shape[1]):
            i_cdf = self.distribution[j].icdf
            samples_u_to_x[:, j] = i_cdf(samples[:, j], self.distribution[j].params)

        print('Successful execution of LHS design..')
        return samples, samples_u_to_x

    def _samples(self, a, b):

        if self.lhs_criterion == 'random':
            return self._random(a, b)
        elif self.lhs_criterion == 'centered':
            return self._centered(a, b)
        elif self.lhs_criterion == 'maximin':
            return self._max_min(a, b)
        elif self.lhs_criterion == 'correlate':
            return self._correlate(a, b)

    def _random(self, a, b):
        u = np.random.rand(self.nsamples, self.dimension)
        samples = np.zeros_like(u)

        for i in range(self.dimension):
            samples[:, i] = u[:, i] * (b - a) + a

        for j in range(self.dimension):
            order = np.random.permutation(self.nsamples)
            samples[:, j] = samples[order, j]

        return samples

    def _centered(self, a, b):

        samples = np.zeros([self.nsamples, self.dimension])
        centers = (a + b) / 2

        for i in range(self.dimension):
            samples[:, i] = np.random.permutation(centers)

        return samples

    def _max_min(self, a, b):

        max_min_dist = 0
        samples = self._random(a, b)
        for _ in range(self.lhs_iter):
            samples_try = self._random(a, b)
            d = pdist(samples_try, metric=self.lhs_metric)
            if max_min_dist < np.min(d):
                max_min_dist = np.min(d)
                samples = copy.deepcopy(samples_try)

        print('Achieved max_min distance of ', max_min_dist)

        return samples

    def _correlate(self, a, b):

        min_corr = np.inf
        samples = self._random(a, b)
        for _ in range(self.lhs_iter):
            samples_try = self._random(a, b)
            r = np.corrcoef(np.transpose(samples_try))
            np.fill_diagonal(r, 1)
            r1 = r[r != 1]
            if np.max(np.abs(r1)) < min_corr:
                min_corr = np.max(np.abs(r1))
                samples = copy.deepcopy(samples_try)

        print('Achieved minimum correlation of ', min_corr)

        return samples

    ################################################################################################################
    # Latin hypercube checks.
    # Necessary parameters:  1. Probability distribution, 2. Probability distribution parameters
    # Optional: number of samples (default 100), criterion, metric, iterations

    def init_lhs(self):

        # Ensure that the number of samples is defined
        if self.nsamples is None:
            raise NotImplementedError("Exit code: Number of samples not defined.")

        # Check the dimension
        if self.dimension is None:
            self.dimension = len(self.dist_name)

        # Ensure that distribution parameters are assigned
        if self.dist_params is None:
            raise NotImplementedError("Exit code: Distribution parameters not defined.")

        # Check dist_params
        if type(self.dist_params).__name__ != 'list':
            self.dist_params = [self.dist_params]
        if len(self.dist_params) == 1 and self.dimension != 1:
            self.dist_params = self.dist_params * self.dimension
        elif len(self.dist_params) != self.dimension:
            raise NotImplementedError("Length of dist_params list should be 1 or equal to dimension.")

        # Check for dimensional consistency
        if len(self.dist_name) != len(self.dist_params):
            raise NotImplementedError("Exit code: Incompatible dimensions.")

        if self.lhs_criterion is None:
            self.lhs_criterion = 'random'
        else:
            if self.lhs_criterion not in ['random', 'centered', 'maximin', 'correlate']:
                raise NotImplementedError("Exit code: Supported lhs criteria: 'random', 'centered', 'maximin', "
                                          "'correlate'.")

        if self.lhs_metric is None:
            self.lhs_metric = 'euclidean'
        else:
            if self.lhs_metric not in ['braycurtis', 'canberra', 'chebyshev', 'cityblock', 'correlation', 'cosine',
                                       'dice', 'euclidean', 'hamming', 'jaccard', 'kulsinski', 'mahalanobis',
                                       'matching', 'minkowski', 'rogerstanimoto', 'russellrao', 'seuclidean',
                                       'sokalmichener', 'sokalsneath', 'sqeuclidean']:
                raise NotImplementedError("Exit code: Supported lhs distances: 'braycurtis', 'canberra', 'chebyshev', "
                                          "'cityblock',"
                                          " 'correlation', 'cosine','dice', 'euclidean', 'hamming', 'jaccard', "
                                          "'kulsinski', 'mahalanobis', 'matching', 'minkowski', 'rogerstanimoto',"
                                          "'russellrao', 'seuclidean','sokalmichener', 'sokalsneath', 'sqeuclidean'.")

        if self.lhs_iter is None or self.lhs_iter == 0:
            self.lhs_iter = 1000
        elif self.lhs_iter is not None:
            self.lhs_iter = int(self.lhs_iter)


########################################################################################################################
########################################################################################################################
#                                         Stratified Sampling  (STS)
########################################################################################################################
class STS:
    """
        Description:

            Generate samples from an assigned probability density function using Stratified Sampling.

            References:
            M.D. Shields, K. Teferra, A. Hapij, and R.P. Daddazio, "Refined Stratified Sampling for efficient Monte
            Carlo based uncertainty quantification," Reliability Engineering and System Safety,vol.142, pp.310-325,2015.

        Input:
            :param dimension: A scalar value defining the dimension of target density function.
                              Default: Length of sts_design.
            :type dimension: int

            :param dist_name: A list containing the names of the distributions of the random variables.
                              Distribution names must match those in the Distributions module.
                              If the distribution does not match one from the Distributions module, the user must
                              provide custom_dist.py.
                              The length of the string must be 1 (if all distributions are the same) or equal to
                              dimension.
            :type dist_name: string list

            :param dist_params: Parameters of the distribution
                                Parameters for each random variable are defined as ndarrays.
                                Each item in the list, dist_params[i], specifies the parameters for the corresponding
                                distribution, dist[i].
            :type dist_params: list

            param: distribution: An object list containing the distributions of the random variables.
                                 Each item in the list is an object of the Distribution class (see Distributions.py).
                                 The list has length equal to dimension.
            :type distribution: list

            :param sts_design: Specifies the number of strata in each dimension
            :type sts_design: int list

            :param input_file: File path to input file specifying stratum origins and stratum widths.
                               Default: None.
            :type input_file: string

        Output:
            :return: STS.samples: Set of stratified samples.
            :rtype: STS.samples: ndarray

            :return: STS.samplesU01: Set of uniform stratified samples on [0, 1]^dimension
            :rtype: STS.samplesU01: ndarray

            :return: STS.strata: Instance of the class SampleMethods.Strata
            :rtype: STS.strata: ndarray

    """

    # Authors: Michael Shields
    # Last modified: 6/7/2018 by Dimitris Giovanis & Michael Shields

    def __init__(self, dimension=None, dist_name=None, dist_params=None, sts_design=None, input_file=None,
                 sts_criterion="random"):

        self.dimension = dimension
        self.sts_design = sts_design
        self.input_file = input_file
        self.dist_name = dist_name
        self.dist_params = dist_params
        self.strata = None
        self.sts_criterion = sts_criterion
        self.init_sts()

        self.distribution = [None] * self.dimension
        for i in range(self.dimension):
            self.distribution[i] = Distribution(self.dist_name[i])
        self.samplesU01, self.samples = self.run_sts()
        del self.dist_name, self.dist_params

    def run_sts(self):
        samples = np.empty([self.strata.origins.shape[0], self.strata.origins.shape[1]], dtype=np.float32)
        samples_u_to_x = np.empty([self.strata.origins.shape[0], self.strata.origins.shape[1]], dtype=np.float32)
        for j in range(0, self.strata.origins.shape[1]):
            i_cdf = self.distribution[j].icdf
            if self.sts_criterion == "random":
                for i in range(0, self.strata.origins.shape[0]):
                    samples[i, j] = np.random.uniform(self.strata.origins[i, j], self.strata.origins[i, j]
                                                      + self.strata.widths[i, j])
            elif self.sts_criterion == "centered":
                for i in range(0, self.strata.origins.shape[0]):
                    samples[i, j] = self.strata.origins[i, j] + self.strata.widths[i, j] / 2.

            samples_u_to_x[:, j] = i_cdf(samples[:, j], self.dist_params[j])

        print('UQpy: Successful execution of STS design..')
        return samples, samples_u_to_x

    def init_sts(self):

        # Check for dimensional consistency
        if self.dimension is None and self.sts_design is not None:
            self.dimension = len(self.sts_design)
        elif self.sts_design is not None:
            if self.dimension != len(self.sts_design):
                raise NotImplementedError("Exit code: Incompatible dimensions.")
        elif self.sts_design is None and self.dimension is None:
            raise NotImplementedError("Exit code: Dimension must be specified.")

        # Check dist_name
        if type(self.dist_name).__name__ != 'list':
            self.dist_name = [self.dist_name]
        if len(self.dist_name) == 1 and self.dimension != 1:
            self.dist_name = self.dist_name * self.dimension
        elif len(self.dist_name) != self.dimension:
            raise NotImplementedError("Length of i_cdf should be 1 or equal to dimension.")

        # Check dist_params
        if type(self.dist_params).__name__ != 'list':
            self.dist_params = [self.dist_params]
        if len(self.dist_params) == 1 and self.dimension != 1:
            self.dist_params = self.dist_params * self.dimension
        elif len(self.dist_params) != self.dimension:
            raise NotImplementedError("Length of dist_params list should be 1 or equal to dimension.")

        # Ensure that distribution parameters are assigned
        if self.dist_params is None:
            raise NotImplementedError("Exit code: Distribution parameters not defined.")

        if self.sts_design is None:
            if self.input_file is None:
                raise NotImplementedError("Exit code: Stratum design is not defined.")
            else:
                self.strata = Strata(input_file=self.input_file)
        else:
            if len(self.sts_design) != self.dimension:
                raise NotImplementedError("Exit code: Incompatible dimensions in 'sts_design'.")
            else:
                self.strata = Strata(n_strata=self.sts_design)

        # Check sampling criterion
        if self.sts_criterion not in ['random', 'centered']:
            raise NotImplementedError("Exit code: Supported sts criteria: 'random', 'centered'")

########################################################################################################################
########################################################################################################################
#                                         Class Strata
########################################################################################################################


class Strata:
    """
        Description:

            Define a rectilinear stratification of the n-dimensional unit hypercube [0, 1]^dimension with N strata.

        Input:
            :param n_strata: A list of dimension n defining the number of strata in each of the n dimensions
                            Creates an equal stratification with strata widths equal to 1/n_strata
                            The total number of strata, N, is the product of the terms of n_strata
                            Example -
                            n_strata = [2, 3, 2] creates a 3d stratification with:
                            2 strata in dimension 0 with stratum widths 1/2
                            3 strata in dimension 1 with stratum widths 1/3
                            2 strata in dimension 2 with stratum widths 1/2
            :type n_strata int list

            :param input_file: File path to input file specifying stratum origins and stratum widths.
                               Default: None
            :type input_file: string

        Output:
            :return origins: An array of dimension N x n specifying the origins of all strata
                            The origins of the strata are the coordinates of the stratum orthotope nearest the global
                            origin.
                            Example - A 2D stratification with 2 strata in each dimension
                            origins = [[0, 0]
                                      [0, 0.5]
                                      [0.5, 0]
                                      [0.5, 0.5]]
            :rtype origins: array

            :return widths: An array of dimension N x n specifying the widths of all strata in each dimension
                           Example - A 2D stratification with 2 strata in each dimension
                           widths = [[0.5, 0.5]
                                     [0.5, 0.5]
                                     [0.5, 0.5]
                                     [0.5, 0.5]]
            :rtype widths: ndarray

            :return weights: An array of dimension 1 x N containing sample weights.
                            Sample weights are equal to the product of the strata widths (i.e. they are equal to the
                            size of the strata in the [0, 1]^n space.
            :rtype weights: ndarray

    """

    def __init__(self, n_strata=None, input_file=None, origins=None, widths=None):

        self.input_file = input_file
        self.n_strata = n_strata
        self.origins = origins
        self.widths = widths

        # Read a stratified design from an input file.
        if self.n_strata is None:
            if self.input_file is None:
                if self.widths is None or self.origins is None:
                    sys.exit('Error: The strata are not fully defined. Must provide [n_strata], '
                             'input file, or [origins] and [widths].')

            else:
                # Read the strata from the specified input file
                # See documentation for input file formatting
                array_tmp = np.loadtxt(input_file)
                self.origins = array_tmp[:, 0:array_tmp.shape[1] // 2]
                self.widths = array_tmp[:, array_tmp.shape[1] // 2:]

                # Check to see that the strata are space-filling
                space_fill = np.sum(np.prod(self.widths, 1))
                if 1 - space_fill > 1e-5:
                    sys.exit('Error: The stratum design is not space-filling.')
                if 1 - space_fill < -1e-5:
                    sys.exit('Error: The stratum design is over-filling.')

        # Define a rectilinear stratification by specifying the number of strata in each dimension via nstrata
        else:
            self.origins = np.divide(self.fullfact(self.n_strata), self.n_strata)
            self.widths = np.divide(np.ones(self.origins.shape), self.n_strata)

        self.weights = np.prod(self.widths, axis=1)

    @staticmethod
    def fullfact(levels):

        """
            Description:

                Create a full-factorial design

                Note: This function has been modified from pyDOE, released under BSD License (3-Clause)
                Copyright (C) 2012 - 2013 - Michael Baudin
                Copyright (C) 2012 - Maria Christopoulou
                Copyright (C) 2010 - 2011 - INRIA - Michael Baudin
                Copyright (C) 2009 - Yann Collette
                Copyright (C) 2009 - CEA - Jean-Marc Martinez
                Original source code can be found at:
                https://pythonhosted.org/pyDOE/#
                or
                https://pypi.org/project/pyDOE/
                or
                https://github.com/tisimst/pyDOE/

            Input:
                :param levels: A list of integers that indicate the number of levels of each input design factor.
                :type levels: list

            Output:
                :return ff: Full-factorial design matrix.
                :rtype ff: ndarray

        """

        # Number of factors
        n_factors = len(levels)
        # Number of combinations
        n_comb = np.prod(levels)
        ff = np.zeros((n_comb, n_factors))

        level_repeat = 1
        range_repeat = np.prod(levels)
        for i in range(n_factors):
            range_repeat //= levels[i]
            lvl = []
            for j in range(levels[i]):
                lvl += [j] * level_repeat
            rng = lvl * range_repeat
            level_repeat *= levels[i]
            ff[:, i] = rng

        return ff

########################################################################################################################
########################################################################################################################
#                                         Class Markov Chain Monte Carlo
########################################################################################################################


class MCMC:
    """
        Description:
            Generate samples from arbitrary user-specified probability density function using Markov Chain Monte Carlo.
            This class generates samples using Metropolis-Hastings(MH), Modified Metropolis-Hastings,
            or Affine Invariant Ensemble Sampler with stretch moves.
            References:
            S.-K. Au and J. L. Beck,“Estimation of small failure probabilities in high dimensions by subset simulation,”
                Probabilistic Eng. Mech., vol. 16, no. 4, pp. 263–277, Oct. 2001.
            J. Goodman and J. Weare, “Ensemble samplers with affine invariance,” Commun. Appl. Math. Comput. Sci.,vol.5,
                no. 1, pp. 65–80, 2010.
        Input:
            :param dimension: A scalar value defining the dimension of target density function.
                              Default: 1
            :type dimension: int
            :param pdf_proposal_type: Type of proposal density function for MCMC. Only used with algorithm ='MH' or'MMH'
                            Options:
                                    'Normal' : Normal proposal density.
                                    'Uniform' : Uniform proposal density.
                            Default: 'Uniform'
                            If dimension > 1 and algorithm = 'MMH', this may be input as a list to assign different
                            proposal densities to each dimension. Example pdf_proposal_name = ['Normal','Uniform'].
                            If dimension > 1, algorithm = 'MMH' and this is input as a string, the proposal densities
                            for all dimensions are set equal to the assigned proposal type.
            :type pdf_proposal_type: str or str list
            :param pdf_proposal_scale: Scale of the proposal distribution
                            If algorithm == 'MH' or 'MMH'
                                For pdf_proposal_type = 'Uniform'
                                    Proposal is Uniform in [x-pdf_proposal_scale/2, x+pdf_proposal_scale/2].
                                For pdf_proposal_type = 'Normal'
                                    Proposal is Normal with standard deviation equal to pdf_proposal_scale.
                            If algorithm == 'Stretch'
                                pdf_proposal_scale sets the scale of the stretch density.
                                    g(z) = 1/sqrt(z) for z in [1/pdf_proposal_scale, pdf_proposal_scale].
                            Default value: dimension x 1 list of ones.
            :type pdf_proposal_scale: float or float list
                            If dimension > 1, this may be defined as float or float list.
                                If input as float, pdf_proposal_scale is assigned to all dimensions.
                                If input as float list, each element is assigned to the corresponding dimension.
            :param pdf_target: Target density function from which to draw random samples
                            The target joint probability density must be a function, or list of functions, or a string.
                            If type == 'str'
                                The assigned string must refer to a custom pdf defined in the file custom_pdf.py in the
                                 working directory.
                            If type == function
                                The function must be defined in the python script calling MCMC.
                            If dimension > 1 and pdf_target_type='marginal_pdf', the input to pdf_target is a list of
                            size [dimensions x 1] where each item of the list defines a marginal pdf.
                            Default: Multivariate normal distribution having zero mean and unit standard deviation.
            :type pdf_target: function, function list, or str
            :param pdf_target_params: Parameters of the target pdf.
            :type pdf_target_params: list
            :param algorithm:  Algorithm used to generate random samples.
                            Options:
                                'MH': Metropolis Hastings Algorithm
                                'MMH': Component-wise Modified Metropolis Hastings Algorithm
                                'Stretch': Affine Invariant Ensemble MCMC with stretch moves
                            Default: 'MMH'
            :type algorithm: str
            :param jump: Number of samples between accepted states of the Markov chain.
                                Default value: 1 (Accepts every state)
            :type: jump: int
            :param nsamples: Number of samples to generate
                                No Default Value: nsamples must be prescribed
            :type nsamples: int
            :param seed: Seed of the Markov chain(s)
                            For 'MH' and 'MMH', this is a single point, defined as a numpy array of dimension
                             (1 x dimension).
                            For 'Stretch', this is a numpy array of dimension N x dimension, where N is the ensemble
                            size.
                            Default:
                                For 'MH' and 'MMH': zeros(1 x dimension)
                                For 'Stretch': No default, this must be specified.
            :type seed: float or numpy array
            :param burn_in: Length of burn-in. Number of samples at the beginning of the chain to discard.
                            This option is only used for the 'MMH' and 'MH' algorithms.
                            Default: nburn = 0
            :type burn_in: int
        Output:
            :return: MCMC.samples: Set of MCMC samples following the target distribution
            :rtype: MCMC.samples: ndarray

            :return: MCMC.accept_ratio: Acceptance ratio of the MCMC samples
            :rtype: MCMC.accept_ratio: float

    """

    # Authors: Michael D. Shields, Mohit Chauhan, Dimitris G. Giovanis
    # Updated: 4/26/18 by Michael D. Shields

<<<<<<< HEAD
    def __init__(self, dimension=None, pdf_proposal_type=None, pdf_proposal_scale=None, pdf_target_type=None,
                 pdf_target=None, pdf_target_params=None, algorithm=None, jump=None, nsamples=None, seed=None,
                 nburn=None, verbose=False):
=======
    def __init__(self, dimension=None, pdf_proposal_type=None, pdf_proposal_scale=None,
                 pdf_target=None, log_pdf_target=None, pdf_target_params=None, pdf_target_copula=None,
                 algorithm=None, jump=1, nsamples=None, seed=None, nburn=None):
>>>>>>> 2140ab56

        self.pdf_proposal_type = pdf_proposal_type
        self.pdf_proposal_scale = pdf_proposal_scale
        self.pdf_target = pdf_target
        self.pdf_target_copula = pdf_target_copula
        self.log_pdf_target = log_pdf_target
        self.pdf_target_params = pdf_target_params
        self.algorithm = algorithm
        self.jump = jump
        self.nsamples = nsamples
        self.dimension = dimension
        self.seed = seed
        self.nburn = nburn
        self.verbose = verbose
        self.init_mcmc()
        if self.algorithm is 'Stretch':
            self.ensemble_size = len(self.seed)
        if self.algorithm is 'MMH':
            self.pdf_target_type = None
        self.samples, self.accept_ratio = self.run_mcmc()


    def run_mcmc(self):
        n_accepts = 0

        # Defining an array to store the generated samples
        samples = np.zeros([self.nsamples * self.jump + self.nburn, self.dimension])

        ################################################################################################################
        # Classical Metropolis-Hastings Algorithm with symmetric proposal density
        if self.algorithm == 'MH':
            samples[0, :] = self.seed
            log_pdf_ = self.log_pdf_target
            log_p_current = log_pdf_(samples[0, :], self.pdf_target_params)

            # Loop over the samples
            for i in range(self.nsamples * self.jump - 1 + self.nburn):
                if self.pdf_proposal_type[0] == 'Normal':
                    cholesky_cov = np.diag(self.pdf_proposal_scale)
                    z_normal = np.random.normal(size=(self.dimension, 1))
                    candidate = samples[i, :] + np.matmul(cholesky_cov, z_normal).reshape((self.dimension,))
                    log_p_candidate = log_pdf_(candidate, self.pdf_target_params)
                    log_p_accept = log_p_candidate - log_p_current
                    accept = np.log(np.random.random()) < log_p_accept

                    if accept:
                        samples[i + 1, :] = candidate
                        log_p_current = log_p_candidate
                        n_accepts += 1
                    else:
                        samples[i + 1, :] = samples[i, :]

                elif self.pdf_proposal_type[0] == 'Uniform':
                    low = -np.array(self.pdf_proposal_scale) / 2
                    high = np.array(self.pdf_proposal_scale) / 2
                    candidate = samples[i, :] + np.random.uniform(low=low, high=high, size=self.dimension)
                    log_p_candidate = log_pdf_(candidate, self.pdf_target_params)
                    log_p_accept = log_p_candidate - log_p_current
                    accept = np.log(np.random.random()) < log_p_accept

                    if accept:
                        samples[i + 1, :] = candidate
                        log_p_current = log_p_candidate
                        n_accepts += 1
                    else:
                        samples[i + 1, :] = samples[i, :]
            accept_ratio = n_accepts/(self.nsamples * self.jump - 1 + self.nburn)

        ################################################################################################################
        # Modified Metropolis-Hastings Algorithm with symmetric proposal density
        elif self.algorithm == 'MMH':

            samples[0, :] = self.seed[0:]

            if self.pdf_target_type == 'marginal_pdf':
                list_log_p_current = [self.pdf_target[j](samples[0, j], self.pdf_target_params) for j in
                                      range(self.dimension)]
                for i in range(self.nsamples * self.jump - 1 + self.nburn):
                    for j in range(self.dimension):

                        log_pdf_ = self.log_pdf_target[j]

                        if self.pdf_proposal_type[j] == 'Normal':
<<<<<<< HEAD
                            candidate = np.random.normal(samples[i, j], self.pdf_proposal_scale[j])
                            p_proposal = pdf_(candidate, self.pdf_target_params[j])
                            p_current = pdf_(samples[i, j], self.pdf_target_params[j])
                            p_accept = p_proposal / p_current
=======
                            candidate = np.random.normal(samples[i, j], self.pdf_proposal_scale[j], size=1)
                            log_p_candidate = log_pdf_(candidate, self.pdf_target_params)
                            log_p_current = list_log_p_current[j]
                            log_p_accept = log_p_candidate - log_p_current
>>>>>>> 2140ab56

                            accept = np.log(np.random.random()) < log_p_accept

                            if accept:
                                samples[i + 1, j] = candidate
                                list_log_p_current[j] = log_p_candidate
                                n_accepts += 1
                            else:
                                samples[i + 1, j] = samples[i, j]

                        elif self.pdf_proposal_type[j] == 'Uniform':
                            candidate = np.random.uniform(low=samples[i, j] - self.pdf_proposal_scale[j] / 2,
                                                          high=samples[i, j] + self.pdf_proposal_scale[j] / 2, size=1)
                            log_p_candidate = log_pdf_(candidate, self.pdf_target_params)
                            log_p_current = list_log_p_current[j]
                            log_p_accept = log_p_candidate - log_p_current

<<<<<<< HEAD
                            p_proposal = pdf_(candidate, self.pdf_target_params[j])
                            p_current = pdf_(samples[i, j], self.pdf_target_params[j])
                            p_accept = p_proposal / p_current

                            accept = np.random.random() < p_accept
=======
                            accept = np.log(np.random.random()) < log_p_accept
>>>>>>> 2140ab56

                            if accept:
                                samples[i + 1, j] = candidate
                                list_log_p_current[j] = log_p_candidate
                                n_accepts += 1
                            else:
                                samples[i + 1, j] = samples[i, j]
            else:
                log_pdf_ = self.log_pdf_target

                for i in range(self.nsamples * self.jump - 1 + self.nburn):
                    candidate = list(samples[i, :])
                    current = list(samples[i, :])
                    log_p_current = log_pdf_(samples[i, :], self.pdf_target_params)
                    for j in range(self.dimension):
                        if self.pdf_proposal_type[j] == 'Normal':
                            candidate[j] = np.random.normal(samples[i, j], self.pdf_proposal_scale[j])

                        elif self.pdf_proposal_type[j] == 'Uniform':
                            candidate[j] = np.random.uniform(low=samples[i, j] - self.pdf_proposal_scale[j] / 2,
                                                             high=samples[i, j] + self.pdf_proposal_scale[j] / 2,
                                                             size=1)

                        log_p_candidate = log_pdf_(candidate, self.pdf_target_params)
                        log_p_accept = log_p_candidate - log_p_current

                        accept = np.log(np.random.random()) < log_p_accept

                        if accept:
                            current[j] = candidate[j]
                            log_p_current = log_p_candidate
                            n_accepts += 1
                        else:
                            candidate[j] = current[j]   # ????????? I don't get that one

                    samples[i + 1, :] = current
            accept_ratio = n_accepts / (self.nsamples * self.jump - 1 + self.nburn)

        ################################################################################################################
        # Affine Invariant Ensemble Sampler with stretch moves

        elif self.algorithm == 'Stretch':

            samples[0:self.ensemble_size, :] = self.seed
            log_pdf_ = self.log_pdf_target
            list_log_p_current = [log_pdf_(samples[i, :], self.pdf_target_params) for i in range(self.ensemble_size)]

            for i in range(self.ensemble_size - 1, self.nsamples * self.jump - 1):
                complementary_ensemble = samples[i - self.ensemble_size + 2:i + 1, :]
                s0 = random.choice(complementary_ensemble)
                s = (1 + (self.pdf_proposal_scale[0] - 1) * random.random()) ** 2 / self.pdf_proposal_scale[0]
                candidate = s0 + s * (samples[i - self.ensemble_size + 1, :] - s0)

                log_p_candidate = log_pdf_(candidate, self.pdf_target_params)
                log_p_current = list_log_p_current[i - self.ensemble_size + 1]
                log_p_accept = np.log(s ** (self.dimension - 1)) + log_p_candidate - log_p_current

                accept = np.log(np.random.random()) < log_p_accept

                if accept:
                    samples[i + 1, :] = candidate
                    list_log_p_current.append(log_p_candidate)
                    n_accepts += 1
                else:
                    samples[i + 1, :] = samples[i - self.ensemble_size + 1, :]
                    list_log_p_current.append(list_log_p_current[i - self.ensemble_size + 1])
            accept_ratio = n_accepts / (self.nsamples * self.jump - self.ensemble_size)

        ################################################################################################################
        # Return the samples

        if self.algorithm is 'MMH' or self.algorithm is 'MH':
<<<<<<< HEAD
            if self.verbose:
                print('UQpy: Successful execution of the MCMC design')
            return samples[self.nburn:self.nsamples * self.jump + self.nburn:self.jump]
=======
            print('Successful execution of the MCMC design')
            return samples[self.nburn:self.nsamples * self.jump + self.nburn:self.jump], accept_ratio
>>>>>>> 2140ab56
        else:
            output = np.zeros((self.nsamples, self.dimension))
            j = 0
            for i in range(self.jump * self.ensemble_size - self.ensemble_size, samples.shape[0],
                           self.jump * self.ensemble_size):
                output[j:j + self.ensemble_size, :] = samples[i:i + self.ensemble_size, :]
                j = j + self.ensemble_size
            return output, accept_ratio

    ####################################################################################################################
    # Check to ensure consistency of the user input and assign defaults
    def init_mcmc(self):

        # Check dimension
        if self.dimension is None:
            self.dimension = 1

        # Check nsamples
        if self.nsamples is None:
            raise NotImplementedError('Exit code: Number of samples not defined.')

        # Check nburn
        if self.nburn is None:
            self.nburn = 0

        # Check jump
        if self.jump is None:
            self.jump = 1
        if self.jump == 0:
            raise ValueError("Exit code: Value of jump must be greater than 0")

        # Check seed
        if self.seed is None:
            self.seed = np.zeros(self.dimension)
        if self.algorithm is not 'Stretch':
            if self.seed.__len__() != self.dimension:
                raise NotImplementedError("Exit code: Incompatible dimensions in 'seed'.")
        else:
            if self.seed.shape[0] < 3:
                raise NotImplementedError("Exit code: Ensemble size must be > 2.")

        # Check algorithm
        if self.algorithm is None:
            self.algorithm = 'MMH'
        else:
            if self.algorithm not in ['MH', 'MMH', 'Stretch']:
                raise NotImplementedError('Exit code: Unrecognized MCMC algorithm. Supported algorithms: '
                                          'Metropolis-Hastings (MH), '
                                          'Modified Metropolis-Hastings (MMH), '
                                          'Affine Invariant Ensemble with Stretch Moves (Stretch).')

        # Check pdf_proposal_type
        if self.pdf_proposal_type is None:
            self.pdf_proposal_type = 'Uniform'
        # If pdf_proposal_type is entered as a string, make it a list
        if isinstance(self.pdf_proposal_type, str):
            self.pdf_proposal_type = [self.pdf_proposal_type]
        for i in self.pdf_proposal_type:
            if i not in ['Uniform', 'Normal']:
                raise ValueError('Exit code: Unrecognized type for proposal distribution. Supported distributions: '
                                 'Uniform, '
                                 'Normal.')
        if self.algorithm is 'MH' and len(self.pdf_proposal_type) != 1:
            raise ValueError('Exit code: MH algorithm can only take one proposal distribution.')
        elif len(self.pdf_proposal_type) != self.dimension:
            if len(self.pdf_proposal_type) == 1:
                self.pdf_proposal_type = self.pdf_proposal_type * self.dimension
            else:
                raise NotImplementedError("Exit code: Incompatible dimensions in 'pdf_proposal_type'.")

        # Check pdf_proposal_scale
        if self.pdf_proposal_scale is None:
            if self.algorithm == 'Stretch':
                self.pdf_proposal_scale = 2
            else:
                self.pdf_proposal_scale = 1
        if not isinstance(self.pdf_proposal_scale, list):
            self.pdf_proposal_scale = [self.pdf_proposal_scale]
        if len(self.pdf_proposal_scale) != self.dimension:
            if len(self.pdf_proposal_scale) == 1:
                self.pdf_proposal_scale = self.pdf_proposal_scale * self.dimension
            else:
                raise NotImplementedError("Exit code: Incompatible dimensions in 'pdf_proposal_scale'.")

<<<<<<< HEAD
        # Check pdf_target_type
        if self.algorithm is 'MMH' and self.pdf_target_type is None:
            self.pdf_target_type = 'marginal_pdf'
        if self.algorithm is 'Stretch':
            self.pdf_target_type = 'joint_pdf'
        if self.pdf_target_type not in ['joint_pdf', 'marginal_pdf']:
            raise ValueError('Exit code: Unrecognized type for target distribution. Supported distributions: '
                             'joint_pdf', 'marginal_pdf.')

        # Check algorithm
        if self.algorithm is None:
            self.algorithm = 'MMH'
        else:
            if self.algorithm not in ['MH', 'MMH', 'Stretch']:
                raise NotImplementedError('Exit code: Unrecognized MCMC algorithm. Supported algorithms: '
                                          'Metropolis-Hastings (MH), '
                                          'Modified Metropolis-Hastings (MMH), '
                                          'Affine Invariant Ensemble with Stretch Moves (Stretch).')

        # Check pdf_target
        if self.pdf_target is None:
            raise NotImplementedError('UQpy Exit: Must specify a target distribution for MCMC.')
        elif type(self.pdf_target).__name__ != 'list':
            self.pdf_target = [self.pdf_target]
        if self.pdf_target_type is 'marginal_pdf':
            for i in range(self.dimension):
                if type(self.pdf_target[i]).__name__ == 'str':
                    self.pdf_target[i] = Distribution(self.pdf_target[i]).pdf


        # if type(self.pdf_target).__name__ == 'str':
        #     self.pdf_target = Distribution(self.pdf_target).pdf
        # if self.pdf_target is None and self.algorithm is 'MMH':
        #     if self.dimension == 1 or self.pdf_target_type is 'marginal_pdf':
        #         def target(x, dummy):
        #             _ = dummy
        #             return sp.norm.pdf(x)
        #         if self.dimension == 1:
        #             self.pdf_target = [target]
        #         else:
        #             self.pdf_target = [target] * self.dimension
        #     else:
        #         def target(x, dummy):
        #             _ = dummy
        #             return sp.multivariate_normal.pdf(x, mean=np.zeros(self.dimension), cov=np.eye(self.dimension))
        #         self.pdf_target = [target]
        # elif self.pdf_target is None:
        #     if self.dimension == 1:
        #         def target(x, dummy):
        #             _ = dummy
        #             return sp.norm.pdf(x)
        #         self.pdf_target = [target]
        #     else:
        #         def target(x, dummy):
        #             _ = dummy
        #             return sp.multivariate_normal.pdf(x, mean=np.zeros(self.dimension), cov=np.eye(self.dimension))
        #         self.pdf_target = [target]
        # elif type(self.pdf_target).__name__ != 'list':
        #     self.pdf_target = [self.pdf_target]

        # Check pdf_target_params
        if self.pdf_target_params is None:
            self.pdf_target_params = []
        if type(self.pdf_target_params).__name__ != 'list':
            self.pdf_target_params = [self.pdf_target_params]

        if self.nburn is None:
            self.nburn = 0


########################################################################################################################
########################################################################################################################
#                                         Correlate standard normal samples
########################################################################################################################

class Correlate:

    """
    Description:
    A class to correlate standard normal samples ~ N(0, 1) given a correlation matrix.

    Input:
    :param input_samples: An object of a SampleMethods class or an array of standard normal samples ~ N(0, 1).
    :type input_samples: object or ndarray

    :param corr_norm: The correlation matrix of the random variables in the standard normal space.
    :type corr_norm: ndarray

    :param: dimension: A scalar defining the dimension of the problem. If input_samples is an object of a SampleMethods
                        class, then dimension does not need to be defined. Otherwise, it must be specified.
    :type dimension: integer

    Output:
    :return: samples: Set of correlated standard normal samples.
    :rtype: samples: ndarray

    :return: samples_uncorr: The input uncorrelated standard normal samples. These are either inherited from the
                                input_samples object or are defined by the input_samples array.
    :rtype: samples_uncorr: ndarray
    """

    # Authors: Dimitris G.Giovanis
    # Last Modified: 7/4/18 by Michael D. Shields

    def __init__(self, input_samples=None, corr_norm=None, dimension=None):

        # If samples is not an array (It should be an instance of a SampleMethods class)
        if isinstance(input_samples, np.ndarray) is False:
            _dict = {**input_samples.__dict__}
            for k, v in _dict.items():
                setattr(self, k, v)

            self.corr_norm = corr_norm
            self.samples_uncorr = self.samples.copy()

            for i in range(len(self.distribution)):
                if self.distribution[i].name != 'Normal' or self.distribution[i].params != [0, 1]:
                    raise RuntimeError("In order to use class 'Correlate' the random variables should be standard"
                                       "normal")

        # If samples is an array
        else:
            print('Caution: The samples provided must be uncorrelated standard normal random variables.')
            self.samples_uncorr = input_samples
            if dimension is None:
                raise RuntimeError("Dimension must be specified when entering samples as an array.")

            self.dimension = dimension
            self.dist_name = ['Normal'] * self.dimension
            self.dist_params = [[0, 1]] * self.dimension
            self.corr_norm = corr_norm
            self.distribution = [None] * self.dimension
            for i in range(self.dimension):
                self.distribution[i] = Distribution(self.dist_name[i], self.dist_params[i])

            if self.corr_norm is None:
                raise RuntimeError("A correlation matrix is required.")

        if np.linalg.norm(self.corr_norm - np.identity(n=self.corr_norm.shape[0])) < 10 ** (-8):
            self.samples = self.samples_uncorr.copy()
=======
        # Check log_pdf_target and pdf_target
        if self.log_pdf_target is None and self.pdf_target is None:
            raise ValueError('UQpy error: a target function must be provided, in log_pdf_target of pdf_target')
        if isinstance(self.log_pdf_target, list) and len(self.log_pdf_target) != self.dimension:
            raise ValueError('UQpy error: inconsistent dimensions.')
        if isinstance(self.pdf_target, list) and len(self.pdf_target) != self.dimension:
            raise ValueError('UQpy error: inconsistent dimensions.')

        # Define a helper function
        def compute_log_pdf(x, params, pdf_func):
            pdf_value = max(pdf_func(x, params), 10 ** (-320))
            return np.log(pdf_value)
        # For MMH, keep the functions as lists if they appear as lists
        if self.algorithm == 'MMH':
            if self.log_pdf_target is not None:
                if isinstance(self.log_pdf_target, list):
                    self.pdf_target_type = 'marginal_pdf'
            else:
                if isinstance(self.pdf_target, list):
                    self.pdf_target_type = 'marginal_pdf'
                    if isinstance(self.pdf_target[0], str):
                        self.log_pdf_target = [Distribution(pdf_target_j).log_pdf for pdf_target_j in self.pdf_target]
                    else:
                        self.log_pdf_target = [partial(compute_log_pdf, pdf_func=pdf_target_j)
                                               for pdf_target_j in self.pdf_target]
                elif isinstance(self.pdf_target, str):
                    self.log_pdf_target = Distribution(self.pdf_target).log_pdf
                elif callable(self.pdf_target):
                    self.log_pdf_target = partial(compute_log_pdf, pdf_func=self.pdf_target)
>>>>>>> 2140ab56
        else:
            if self.log_pdf_target is not None:
                if isinstance(self.log_pdf_target, list):
                    raise ValueError('For MH and Stretch, log_pdf_target must be a callable function')
            else:
                if isinstance(self.pdf_target, str) or (isinstance(self.pdf_target, list)
                                                        and isinstance(self.pdf_target[0], str)):
                    self.log_pdf_target = Distribution(self.pdf_target).log_pdf
                elif callable(self.pdf_target):
                    self.log_pdf_target = partial(compute_log_pdf, pdf_func=self.pdf_target)
                else:
                    raise ValueError('For MH and Stretch, pdf_target must be a callable function, a str or list of str')


########################################################################################################################
########################################################################################################################
#                                         Importance Sampling
########################################################################################################################

class IS:
    """
        Description:

            Perform Importance Sampling (IS) of independent random variables given a target and a
            proposal distribution.

        Input:
            :param dimension: A scalar value defining the dimension of the random variables.
                              Default: len(dist_names).
            :type dimension: int

            :param pdf_proposal: A list containing the names of the proposal distribution for each random variable.
                                 Distribution names must match those in the Distributions module.
                                 If the distribution does not match one from the Distributions module, the user
                                 must provide custom_dist.py. The length of the string must be 1 (if all
                                 distributions are the same) or equal to dimension.
            :type pdf_proposal: string list

            :param pdf_proposal_params: Parameters of the proposal distribution.
                                        Parameters for each random variable are defined as ndarrays.
                                        Each item in the list, pdf_proposal_params[i], specifies the parameters for the
                                        corresponding proposal distribution, pdf_proposal[i].
            :type pdf_proposal_params: list

            :param pdf_target: A list containing the names of the target distribution for each random variable.
                                 Distribution names must match those in the Distributions module.
                                 If the distribution does not match one from the Distributions module, the user
                                 must provide custom_dist.py. The length of the string must be 1 (if all
                                 distributions are the same) or equal to dimension.
            :type pdf_target: string list

            :param pdf_target_params: Parameters of the target distribution.
                                        Parameters for each random variable are defined as ndarrays.
                                        Each item in the list, pdf_target_params[i], specifies the parameters for the
                                        corresponding target distribution, pdf_target[i].
            :type pdf_target_params: list

            :param nsamples: Number of samples to generate.
                             No Default Value: nsamples must be prescribed.
            :type nsamples: int

        Output:
            :return: IS.samples: Set of generated samples
            :rtype: IS.samples: ndarray

            :return: IS.weights: Importance weights of samples
            :rtype: IS.weights: ndarray
    """

    # Authors: Dimitris G.Giovanis
    # Last Modified: 11/02/18 by Audrey Olivier

    def __init__(self, dimension=None, nsamples=None,
                 pdf_proposal=None, pdf_proposal_params=None, pdf_proposal_copula=None,
                 pdf_target=None, log_pdf_target=None, pdf_target_params=None, pdf_target_copula=None
                 ):

        self.dimension = dimension
        self.nsamples = nsamples
        self.pdf_proposal = pdf_proposal
        self.pdf_proposal_params = pdf_proposal_params
        self.pdf_proposal_copula = pdf_proposal_copula
        self.pdf_target = pdf_target
        self.log_pdf_target = log_pdf_target
        self.pdf_target_params = pdf_target_params
        self.pdf_target_copula = pdf_target_copula

        self.init_is()

        # Step 1: sample from proposal
        self.samples = self.sampling_step()
        # Step 2: weight samples
        self.unnormalized_log_weights, self.weights = self.weighting_step()

    def sampling_step(self):

        proposal_pdf_ = Distribution(name=self.pdf_proposal, copula=self.pdf_proposal_copula)
        samples = proposal_pdf_.rvs(params=self.pdf_proposal_params, nsamples=self.nsamples)
        return samples

    def weighting_step(self):

        x = self.samples
        # evaluate qs (log_pdf_proposal)
        proposal_pdf_ = Distribution(name=self.pdf_proposal, copula=self.pdf_proposal_copula)
        log_qs = proposal_pdf_.log_pdf(x, params=self.pdf_proposal_params)
        # evaluate ps (log_pdf_target)
        log_ps = self.log_pdf_target(x, params=self.pdf_target_params)

        log_weights = log_ps-log_qs
        # this rescale is used to avoid having NaN of Inf when taking the exp
        weights = np.exp(log_weights)
        sum_w = np.sum(weights, axis=0)
        return log_weights, weights/sum_w

    def resample(self, method='multinomial', size=None):

        if size is None:
            size = self.nsamples
        if method == 'multinomial':
            multinomial_run = np.random.multinomial(size, self.weights, size=1)[0]
            idx = list()
            for j in range(self.nsamples):
                if multinomial_run[j] > 0:
                    idx.extend([j for _ in range(multinomial_run[j])])
            output = self.samples[idx, :]
            return output
        else:
            raise ValueError('Exit code: Current available method: multinomial')

    ################################################################################################################
    # Initialize Importance Sampling.

    def init_is(self):

        # Check dimension
        if self.dimension is None:
            raise NotImplementedError('Exit code: Dimension is not defined.')

        # Check nsamples
        if self.nsamples is None:
            raise NotImplementedError('Exit code: Number of samples is not defined.')

        # Check log_pdf_target, pdf_target
        if self.pdf_target is None and self.log_pdf_target is None:
            raise ValueError('UQpy error: a target pdf must be defined (pdf_target or log_pdf_target).')
        # The code first checks if log_pdf_target is defined, if yes, no need to check pdf_target
        if self.log_pdf_target is not None:
            # log_pdf_target can be defined as a function that takes either one or two inputs. In the latter case,
            # the second input is params, which is fixed to params=self.pdf_target_params
            if not callable(self.log_pdf_target) or len(signature(self.log_pdf_target).parameters) > 2:
                raise ValueError('UQpy error: when defined as a function, '
                                 'log_pdf_target takes one (x) or two (x, params) inputs.')
        else:
            # pdf_target can be a str of list of strings, then compute the log_pdf
            if isinstance(self.pdf_target, str) or (isinstance(self.pdf_target, list) and
                                                    isinstance(self.pdf_target[0], str)):
                p = Distribution(name=self.pdf_target, copula=self.pdf_target_copula)
                self.log_pdf_target = partial(p.log_pdf, params=self.pdf_target_params)
            # otherwise it may be a function that computes the pdf, then just take the logarithm
            else:
                if not callable(self.pdf_target) or len(signature(self.pdf_target).parameters) != 2:
                    raise ValueError('UQpy error: when defined as a function, '
                                     'pdf_target takes two (x, params) inputs.')

                # helper function
                def compute_log_pdf(x, params, pdf_func):
                    pdf_value = max(pdf_func(x, params), 10**(-320))
                    return np.log(pdf_value)
                self.log_pdf_target = partial(compute_log_pdf, pdf_func=self.pdf_target)

        # Check pdf_proposal_name
        if self.pdf_proposal is None:
            raise ValueError('Exit code: A proposal distribution is required.')
        # can be given as a name or a list of names, transform it to a distribution class
        if not isinstance(self.pdf_proposal, str) and not (isinstance(self.pdf_proposal, list)
           and isinstance(self.pdf_proposal[0], str)):
            raise ValueError('UQpy error: proposal pdf must be given as a str or a list of str')<|MERGE_RESOLUTION|>--- conflicted
+++ resolved
@@ -694,15 +694,9 @@
     # Authors: Michael D. Shields, Mohit Chauhan, Dimitris G. Giovanis
     # Updated: 4/26/18 by Michael D. Shields
 
-<<<<<<< HEAD
-    def __init__(self, dimension=None, pdf_proposal_type=None, pdf_proposal_scale=None, pdf_target_type=None,
-                 pdf_target=None, pdf_target_params=None, algorithm=None, jump=None, nsamples=None, seed=None,
-                 nburn=None, verbose=False):
-=======
     def __init__(self, dimension=None, pdf_proposal_type=None, pdf_proposal_scale=None,
                  pdf_target=None, log_pdf_target=None, pdf_target_params=None, pdf_target_copula=None,
                  algorithm=None, jump=1, nsamples=None, seed=None, nburn=None):
->>>>>>> 2140ab56
 
         self.pdf_proposal_type = pdf_proposal_type
         self.pdf_proposal_scale = pdf_proposal_scale
@@ -716,14 +710,12 @@
         self.dimension = dimension
         self.seed = seed
         self.nburn = nburn
-        self.verbose = verbose
         self.init_mcmc()
         if self.algorithm is 'Stretch':
             self.ensemble_size = len(self.seed)
         if self.algorithm is 'MMH':
             self.pdf_target_type = None
         self.samples, self.accept_ratio = self.run_mcmc()
-
 
     def run_mcmc(self):
         n_accepts = 0
@@ -786,17 +778,10 @@
                         log_pdf_ = self.log_pdf_target[j]
 
                         if self.pdf_proposal_type[j] == 'Normal':
-<<<<<<< HEAD
-                            candidate = np.random.normal(samples[i, j], self.pdf_proposal_scale[j])
-                            p_proposal = pdf_(candidate, self.pdf_target_params[j])
-                            p_current = pdf_(samples[i, j], self.pdf_target_params[j])
-                            p_accept = p_proposal / p_current
-=======
                             candidate = np.random.normal(samples[i, j], self.pdf_proposal_scale[j], size=1)
                             log_p_candidate = log_pdf_(candidate, self.pdf_target_params)
                             log_p_current = list_log_p_current[j]
                             log_p_accept = log_p_candidate - log_p_current
->>>>>>> 2140ab56
 
                             accept = np.log(np.random.random()) < log_p_accept
 
@@ -814,15 +799,7 @@
                             log_p_current = list_log_p_current[j]
                             log_p_accept = log_p_candidate - log_p_current
 
-<<<<<<< HEAD
-                            p_proposal = pdf_(candidate, self.pdf_target_params[j])
-                            p_current = pdf_(samples[i, j], self.pdf_target_params[j])
-                            p_accept = p_proposal / p_current
-
-                            accept = np.random.random() < p_accept
-=======
                             accept = np.log(np.random.random()) < log_p_accept
->>>>>>> 2140ab56
 
                             if accept:
                                 samples[i + 1, j] = candidate
@@ -895,14 +872,8 @@
         # Return the samples
 
         if self.algorithm is 'MMH' or self.algorithm is 'MH':
-<<<<<<< HEAD
-            if self.verbose:
-                print('UQpy: Successful execution of the MCMC design')
-            return samples[self.nburn:self.nsamples * self.jump + self.nburn:self.jump]
-=======
             print('Successful execution of the MCMC design')
             return samples[self.nburn:self.nsamples * self.jump + self.nburn:self.jump], accept_ratio
->>>>>>> 2140ab56
         else:
             output = np.zeros((self.nsamples, self.dimension))
             j = 0
@@ -987,148 +958,6 @@
             else:
                 raise NotImplementedError("Exit code: Incompatible dimensions in 'pdf_proposal_scale'.")
 
-<<<<<<< HEAD
-        # Check pdf_target_type
-        if self.algorithm is 'MMH' and self.pdf_target_type is None:
-            self.pdf_target_type = 'marginal_pdf'
-        if self.algorithm is 'Stretch':
-            self.pdf_target_type = 'joint_pdf'
-        if self.pdf_target_type not in ['joint_pdf', 'marginal_pdf']:
-            raise ValueError('Exit code: Unrecognized type for target distribution. Supported distributions: '
-                             'joint_pdf', 'marginal_pdf.')
-
-        # Check algorithm
-        if self.algorithm is None:
-            self.algorithm = 'MMH'
-        else:
-            if self.algorithm not in ['MH', 'MMH', 'Stretch']:
-                raise NotImplementedError('Exit code: Unrecognized MCMC algorithm. Supported algorithms: '
-                                          'Metropolis-Hastings (MH), '
-                                          'Modified Metropolis-Hastings (MMH), '
-                                          'Affine Invariant Ensemble with Stretch Moves (Stretch).')
-
-        # Check pdf_target
-        if self.pdf_target is None:
-            raise NotImplementedError('UQpy Exit: Must specify a target distribution for MCMC.')
-        elif type(self.pdf_target).__name__ != 'list':
-            self.pdf_target = [self.pdf_target]
-        if self.pdf_target_type is 'marginal_pdf':
-            for i in range(self.dimension):
-                if type(self.pdf_target[i]).__name__ == 'str':
-                    self.pdf_target[i] = Distribution(self.pdf_target[i]).pdf
-
-
-        # if type(self.pdf_target).__name__ == 'str':
-        #     self.pdf_target = Distribution(self.pdf_target).pdf
-        # if self.pdf_target is None and self.algorithm is 'MMH':
-        #     if self.dimension == 1 or self.pdf_target_type is 'marginal_pdf':
-        #         def target(x, dummy):
-        #             _ = dummy
-        #             return sp.norm.pdf(x)
-        #         if self.dimension == 1:
-        #             self.pdf_target = [target]
-        #         else:
-        #             self.pdf_target = [target] * self.dimension
-        #     else:
-        #         def target(x, dummy):
-        #             _ = dummy
-        #             return sp.multivariate_normal.pdf(x, mean=np.zeros(self.dimension), cov=np.eye(self.dimension))
-        #         self.pdf_target = [target]
-        # elif self.pdf_target is None:
-        #     if self.dimension == 1:
-        #         def target(x, dummy):
-        #             _ = dummy
-        #             return sp.norm.pdf(x)
-        #         self.pdf_target = [target]
-        #     else:
-        #         def target(x, dummy):
-        #             _ = dummy
-        #             return sp.multivariate_normal.pdf(x, mean=np.zeros(self.dimension), cov=np.eye(self.dimension))
-        #         self.pdf_target = [target]
-        # elif type(self.pdf_target).__name__ != 'list':
-        #     self.pdf_target = [self.pdf_target]
-
-        # Check pdf_target_params
-        if self.pdf_target_params is None:
-            self.pdf_target_params = []
-        if type(self.pdf_target_params).__name__ != 'list':
-            self.pdf_target_params = [self.pdf_target_params]
-
-        if self.nburn is None:
-            self.nburn = 0
-
-
-########################################################################################################################
-########################################################################################################################
-#                                         Correlate standard normal samples
-########################################################################################################################
-
-class Correlate:
-
-    """
-    Description:
-    A class to correlate standard normal samples ~ N(0, 1) given a correlation matrix.
-
-    Input:
-    :param input_samples: An object of a SampleMethods class or an array of standard normal samples ~ N(0, 1).
-    :type input_samples: object or ndarray
-
-    :param corr_norm: The correlation matrix of the random variables in the standard normal space.
-    :type corr_norm: ndarray
-
-    :param: dimension: A scalar defining the dimension of the problem. If input_samples is an object of a SampleMethods
-                        class, then dimension does not need to be defined. Otherwise, it must be specified.
-    :type dimension: integer
-
-    Output:
-    :return: samples: Set of correlated standard normal samples.
-    :rtype: samples: ndarray
-
-    :return: samples_uncorr: The input uncorrelated standard normal samples. These are either inherited from the
-                                input_samples object or are defined by the input_samples array.
-    :rtype: samples_uncorr: ndarray
-    """
-
-    # Authors: Dimitris G.Giovanis
-    # Last Modified: 7/4/18 by Michael D. Shields
-
-    def __init__(self, input_samples=None, corr_norm=None, dimension=None):
-
-        # If samples is not an array (It should be an instance of a SampleMethods class)
-        if isinstance(input_samples, np.ndarray) is False:
-            _dict = {**input_samples.__dict__}
-            for k, v in _dict.items():
-                setattr(self, k, v)
-
-            self.corr_norm = corr_norm
-            self.samples_uncorr = self.samples.copy()
-
-            for i in range(len(self.distribution)):
-                if self.distribution[i].name != 'Normal' or self.distribution[i].params != [0, 1]:
-                    raise RuntimeError("In order to use class 'Correlate' the random variables should be standard"
-                                       "normal")
-
-        # If samples is an array
-        else:
-            print('Caution: The samples provided must be uncorrelated standard normal random variables.')
-            self.samples_uncorr = input_samples
-            if dimension is None:
-                raise RuntimeError("Dimension must be specified when entering samples as an array.")
-
-            self.dimension = dimension
-            self.dist_name = ['Normal'] * self.dimension
-            self.dist_params = [[0, 1]] * self.dimension
-            self.corr_norm = corr_norm
-            self.distribution = [None] * self.dimension
-            for i in range(self.dimension):
-                self.distribution[i] = Distribution(self.dist_name[i], self.dist_params[i])
-
-            if self.corr_norm is None:
-                raise RuntimeError("A correlation matrix is required.")
-
-        if np.linalg.norm(self.corr_norm - np.identity(n=self.corr_norm.shape[0])) < 10 ** (-8):
-            self.samples = self.samples_uncorr.copy()
-=======
         # Check log_pdf_target and pdf_target
         if self.log_pdf_target is None and self.pdf_target is None:
             raise ValueError('UQpy error: a target function must be provided, in log_pdf_target of pdf_target')
@@ -1158,7 +987,6 @@
                     self.log_pdf_target = Distribution(self.pdf_target).log_pdf
                 elif callable(self.pdf_target):
                     self.log_pdf_target = partial(compute_log_pdf, pdf_func=self.pdf_target)
->>>>>>> 2140ab56
         else:
             if self.log_pdf_target is not None:
                 if isinstance(self.log_pdf_target, list):
