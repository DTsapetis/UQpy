# UQpy is distributed under the MIT license.
#
# Copyright (C) 2018  -- Michael D. Shields
#
# Permission is hereby granted, free of charge, to any person obtaining a copy of this software and associated
# documentation files (the "Software"), to deal in the Software without restriction, including without limitation the
# rights to use, copy, modify, merge, publish, distribute, sublicense, and/or sell copies of the Software, and to permit
# persons to whom the Software is furnished to do so, subject to the following conditions:
#
# The above copyright notice and this permission notice shall be included in all copies or substantial portions of the
# Software.
#
# THE SOFTWARE IS PROVIDED "AS IS", WITHOUT WARRANTY OF ANY KIND, EXPRESS OR IMPLIED, INCLUDING BUT NOT LIMITED TO THE
# WARRANTIES OF MERCHANTABILITY, FITNESS FOR A PARTICULAR PURPOSE AND NON-INFRINGEMENT. IN NO EVENT SHALL THE AUTHORS OR
# COPYRIGHT HOLDERS BE LIABLE FOR ANY CLAIM, DAMAGES OR OTHER LIABILITY, WHETHER IN AN ACTION OF CONTRACT, TORT OR
# OTHERWISE, ARISING FROM, OUT OF OR IN CONNECTION WITH THE SOFTWARE OR THE USE OR OTHER DEALINGS IN THE SOFTWARE.

"""This module contains functionality for all the Inference supported in UQpy."""

from UQpy.SampleMethods import *
from scipy.stats import multivariate_normal
from UQpy.RunModel import RunModel
from scipy.optimize import minimize
import warnings

warnings.filterwarnings("ignore")


########################################################################################################################
########################################################################################################################
#                            Define the model - probability model or python model
########################################################################################################################

class Model:
    def __init__(self, model_type=None, model_script=None, model_name=None,
                 n_params=None, fixed_params=None,
                 error_adapt=False, error_covariance=1.0,
                 prior_name=None, prior_params=None, prior_copula=None, prior_copula_params=None,
                 prior_error_name=None, prior_error_params=None, prior_error_copula=None,
                 prior_error_copula_params=None,
                 model_object_name=None, input_template=None, var_names=None, output_script=None,
                 output_object_name=None, ntasks=1, cores_per_task=1, nodes=1, resume=False,
                 model_dir=None, cluster=False, verbose=False,
                 ):

        """
        Define the model, either as a python script, or a probability model

        Inputs:
            :param model_type: model type (python script or probability model)
            :type model_type: str, 'python' or 'pdf'

            :param model_name: name of the model, required only if model_type = 'pdf' (name of the distribution)
            :type model_name: str

            :param model_script: python script that encodes the model, required only if model_type = 'python'
            :type model_script: str, format '< >.py'

            :param n_params: number of parameters to be estimated, required
            :type n_params: int

            :param error_adapt: if set to True, the algorithm learns the covariance term,
                   can only be used when model is defined as a python script
            :type error_adapt: boolean

            :param error_covariance: covariance of the Gaussian error for model defined by a python script
            :type error_covariance: ndarray (full covariance matrix) or float (diagonal values)

            :param prior_name: distribution name of the prior pdf
            :type prior_name: str or list of str

            :param prior_params: parameters of the prior pdf
            :type prior_params: ndarray or list of ndarrays

            :param prior_copula: copula of the prior, if necessary
            :param prior_copula: str

            :param prior_copula_params: parameters of the copula of the prior, if necessary
            :param prior_copula_params: str

            :param model_object_name, input_template, var_names, output_script, output_object_name, ntasks,
                   cores_per_task, nodes, resume, verbose, model_dir, cluster: parameters of the python model, see
                   RunModel.py for explanations, required only if model_type == 'python'
            :param model_object_name, input_template, var_names, output_script, output_object_name, ntasks,
                   cores_per_task, nodes, resume, verbose, model_dir, cluster: see RunModel

        Output:

            :return Model.log_like: function that computes the log likelihood, given some data and a parameter value
            :rtype Model.log_like: method

            :return Model.prior: probability distribution of the prior
            :rtype Model.prior: instance from Distribution class

        """
        self.type = model_type
        self.name = model_name
        if n_params is None:
            raise TypeError('A number of parameters must be defined.')
        self.n_params = n_params
        self.verbose = verbose
        if (fixed_params is not None) and (not isinstance(fixed_params, list)):
            raise TypeError('Fixed_params should be provided as a list')
        self.fixed_params = fixed_params

        if self.type == 'python':
            # Check that the script is a python file
            if not model_script.lower().endswith('.py'):
                raise ValueError('A python script, with extension .py, must be provided.')
            self.script = model_script
            self.model_object_name = model_object_name
            if self.name is None:
                self.name = self.script + self.model_object_name
            self.var_names = var_names
            if self.var_names is None:
                self.var_names = ['theta_{}'.format(i) for i in range(self.n_params)]
            self.error_adapt = error_adapt
            if error_adapt:
                self.error_covariance = None
            else:
                self.error_covariance = error_covariance
            self.runModel_props = {'output_object_name': output_object_name,
                                   'input_template': input_template,
                                   'output_script': output_script,
                                   'ntasks': ntasks,
                                   'cores_per_task': cores_per_task,
                                   'nodes': nodes,
                                   'resume': resume,
                                   'cluster': cluster,
                                   'model_dir': model_dir}

        elif self.type == 'pdf':
            self.error_adapt = False
            self.pdf = Distribution(dist_name=self.name)

        else:
            raise ValueError('UQpy error: model_type must be defined, as either "pdf" of "python".')

        # Define prior if it is given
        if prior_name is not None:
<<<<<<< HEAD
            self.prior = Distribution(name=prior_name, copula=prior_copula)
=======
            self.prior = Distribution(dist_name=prior_name, copula=prior_copula)
>>>>>>> 38f68dbd
            self.prior_params = prior_params
            self.prior_copula_params = prior_copula_params
        else:
            self.prior = None

        # Define prior for the error covariance if it is given
        if prior_error_name is not None:
            self.prior_error = Distribution(dist_name=prior_error_name, copula=prior_error_copula)
            self.prior_error_params = prior_error_params
            self.prior_error_copula_params = prior_error_copula_params
        else:
            self.prior_error = None

    def log_like(self, data, params, error_cov=None):
        """ Computes the log-likelihood of model
            inputs: data, ndarray of dimension (ndata, )
                    params, ndarray of dimension (nsamples, n_params) or (n_params,)
            output: ndarray of size (nsamples, ), contains log likelihood of p(data | params[i,:])
        """
        if params.size == self.n_params:
            params = params.reshape((1, self.n_params))
        if params.shape[1] != self.n_params:
            raise ValueError('the nb of columns in params should be equal to model.n_params')
        results = np.empty((params.shape[0],), dtype=float)

        if self.fixed_params is not None:
            fixed = np.array(self.fixed_params).reshape((1, -1)) * np.ones((params.shape[0],
                                                                            len(self.fixed_params)))
            samples_with_fixed = np.concatenate((params, fixed), axis=1)
        else:
            samples_with_fixed = params
        if self.type == 'python':
            z = RunModel(samples=samples_with_fixed,
                         model_script=self.script, model_object_name=self.model_object_name,
                         var_names=self.var_names, verbose=self.verbose,
                         **self.runModel_props)
            if self.error_adapt:
                error_cov_value = error_cov
            else:
                error_cov_value = self.error_covariance
            for i in range(samples_with_fixed.shape[0]):
                mean = np.array(z.qoi_list[i]).reshape((-1,))
                results[i] = multivariate_normal.logpdf(data, mean=mean, cov=error_cov_value)
        elif self.type == 'pdf':
            for i in range(samples_with_fixed.shape[0]):
                param_i = samples_with_fixed[i, :].reshape((-1,))
                results[i] = np.sum(self.pdf.log_pdf(data, param_i))
        return results


########################################################################################################################
########################################################################################################################
#                                  Maximum Likelihood Estimation
########################################################################################################################

class MLEstimation:

    def __init__(self, model=None, data=None, method_optim=None, x0=None, iter_optim=1,
                 bounds=None, verbose=False):

        """
        Perform maximum likelihood estimation, i.e., given some data y, compute the parameter vector that maximizes the
        likelihood p(y|theta).

        Inputs:
            :param model: the model
            :type model: instance of class Model

            :param data: Available data
            :type data: ndarray of size (ndata, )

            :param iter_optim: number of iterations for the maximization procedure
                (each iteration starts at a random point)
            :type iter_optim: an integer >= 1, default 1

            :param method_optim: method for optimization, see scipy.optimize.minimize
            :type method_optim: str

            :param bounds: bounds in each dimension
            :type bounds: list (of length n_params) of lists (each of dimension 2)

        Output:
            :return: MLEstimation.param: value of parameter vector that maximizes the likelihood
            :rtype: MLEstimation.param: ndarray

            :return: MLEstimation.max_log_like: value of the maximum likelihood
            :rtype: MLEstimation.max_log_like: float

        """

        if not isinstance(model, Model):
            raise ValueError('UQpy error: model should be of type Model')
        self.model = model
        self.data = data
        self.method_optim = method_optim
        if iter_optim is None:
            iter_optim = 1
        self.iter_optim = iter_optim
        self.x0 = x0
        self.bounds = bounds
        self.verbose = verbose

        if model.type == 'python':
            if verbose:
                print('Evaluating max likelihood estimate for model ' + model.name + ' using optimization.')
            param, max_log_like, error_cov_estimate = self.max_by_optimization()
            self.param = param
            self.max_log_like = max_log_like
            if model.error_adapt:
                self.error_cov_estimate = error_cov_estimate

        elif model.type == 'pdf':
            # Use the fit method if it exists
            try:
                if verbose:
                    print('Evaluating max likelihood estimate for model ' + model.name + ' using its fit method.')
                self.param = np.array(model.pdf.fit(self.data))
                self.max_log_like = model.log_like(self.data, self.param)[0]
            # Else use the optimization procedure
            except AttributeError:
                if verbose:
                    print('Evaluating max likelihood estimate for model ' + model.name + ' using optimization.')
                param, max_log_like, _ = self.max_by_optimization()
                self.param = param
                self.max_log_like = max_log_like

        if verbose:
            print('Max likelihood estimation completed.')

    def max_by_optimization(self):

        def neg_log_like_data(param):
            if self.model.error_adapt:
                return -1 * self.model.log_like(self.data, param, error_cov=1.0)[0]
            return -1 * self.model.log_like(self.data, param)[0]

        if self.verbose:
            print('Evaluating max likelihood estimate for model ' + self.model.name + ' using optimization procedure.')
        list_param = []
        list_max_log_like = []
        if self.iter_optim > 1 or self.x0 is None:
            x0 = np.random.rand(self.iter_optim, self.model.n_params)
            if self.bounds is not None:
                bounds = np.array(self.bounds)
                x0 = bounds[:, 0].reshape((1, -1)) + (bounds[:, 1] - bounds[:, 0]).reshape((1, -1)) * x0
        else:
            x0 = self.x0.reshape((1, -1))
        # second case: use any other method that does not require a Jacobian
        # TODO: a maximization that uses a Jacobian which can be given analytically by user
        for i in range(self.iter_optim):
            res = minimize(neg_log_like_data, x0[i, :], method=self.method_optim, bounds=self.bounds)
            list_param.append(res.x)
            list_max_log_like.append((-1) * res.fun)
        idx_max = int(np.argmax(list_max_log_like))
        param = np.array(list_param[idx_max])
        max_log_like = list_max_log_like[idx_max]
        if self.model.error_adapt:
            if self.model.fixed_params is not None:
                samples_with_fixed = np.concatenate((param.reshape((1, -1)),
                                                     np.array(self.model.fixed_params).reshape((1, -1))),
                                                    axis=1)
            else:
                samples_with_fixed = param.reshape((1, -1))
            z = RunModel(samples=samples_with_fixed,
                         model_script=self.model.script, model_object_name=self.model.model_object_name,
                         var_names=self.model.var_names, verbose=self.verbose,
                         **self.model.runModel_props)
            output_val = np.array(z.qoi_list[0]).reshape((-1,))
            error_cov_estimate = 1/(output_val.shape[0]-self.model.n_params) * \
                                 np.sum((np.array(self.data).reshape((-1,))-output_val)**2)
            return param, max_log_like, error_cov_estimate
        return param, max_log_like, None


########################################################################################################################
########################################################################################################################
#                                  Model Selection Using Information Theoretic Criteria
########################################################################################################################

class InfoModelSelection:

    def __init__(self, candidate_models=None, data=None, method=None, method_optim=None, x0=None, iter_optim=None,
                 bounds=None, verbose=False, sorted_outputs=True):

        """
            Perform model selection using information theoretic criteria. Supported criteria are BIC, AIC (default), AICc.

            Inputs:

            :param candidate_models: Candidate models, must be a list of instances of class Model
            :type candidate_models: list

            :param data: Available data
            :type data: ndarray

            :param method: Method to be used
            :type method: str

            :param method_optim, x0, iter_optim, bounds: inputs to the maximum likelihood estimator, for each model
            :type method_optim, x0, iter_optim, bounds: lists of length len(candidate_models), see MLEstimation

            :param sorted_outputs: indicates if results are returned in sorted order, according to model
             probabilities
            :type sorted_outputs: bool

            Outputs:

            A list of (sorted) models, their probability based on data and the given criterion, and the parameters
            that maximize the log likelihood. The penalty term (Ockam razor) is also given.

        """

        # Check inputs: candidate_models is a list of instances of Model, data must be provided, and input arguments
        # for ML estimation must be provided as a list of length len(candidat_models)
        if (candidate_models is None) or (not isinstance(candidate_models, list)):
            raise ValueError('A list of models is required.')
        if any(not isinstance(model, Model) for model in candidate_models):
            raise ValueError('All candidate models should be of type Model.')
        if data is None:
            raise ValueError('data must be provided')
        self.data = data
        self.method = method
        input_args = [method_optim, x0, iter_optim, bounds]
        for input_arg in input_args:
            if input_arg is None:
                continue
            if (not isinstance(input_arg, list)) or (len(input_arg) != len(candidate_models)):
                raise ValueError('UQpy error: input argument should be given as a list of len=nb of models.')

        # First evaluate ML estimate for all models
        fitted_params = []
        criteria = []
        penalty_terms = []
        for i, model in enumerate(candidate_models):
            ml_estimator = MLEstimation(model=model, data=self.data, verbose=verbose,
                                        method_optim=(None if method_optim is None else method_optim[i]),
                                        x0=(None if x0 is None else x0[i]),
                                        iter_optim=(None if iter_optim is None else iter_optim[i]),
                                        bounds=(None if bounds is None else bounds[i]),
                                        )
            fitted_params.append(ml_estimator.param)
            max_log_like = ml_estimator.max_log_like

            k = model.n_params
            n = np.size(data)
            if self.method == 'BIC':
                criterion_value = -2 * max_log_like + np.log(n) * k
                penalty_term = np.log(n) * k
            elif self.method == 'AICc':
                criterion_value = -2 * max_log_like + 2 * k + (2 * k ** 2 + 2 * k) / (n - k - 1)
                penalty_term = 2 * k + (2 * k ** 2 + 2 * k) / (n - k - 1)
            else:  # default: do AIC
                criterion_value = -2 * max_log_like + 2 * k
                penalty_term = 2 * k
            criteria.append(criterion_value)
            penalty_terms.append(penalty_term)

        delta = np.array(criteria) - min(criteria)
        prob = np.exp(-delta / 2)
        probabilities = prob / np.sum(prob)

        # return outputs in sorted order, from most probable model to least probable model
        if sorted_outputs:
            sort_idx = list(np.argsort(np.array(criteria)))
        # or in initial order
        else:
            sort_idx = list(range(len(candidate_models)))
        self.models = [candidate_models[i] for i in sort_idx]
        self.model_names = [model.name for model in self.models]
        self.fitted_params = [fitted_params[i] for i in sort_idx]
        self.criteria = [criteria[i] for i in sort_idx]
        self.penalty_terms = [penalty_terms[i] for i in sort_idx]
        self.probabilities = [probabilities[i] for i in sort_idx]


########################################################################################################################
########################################################################################################################
#                                  Bayesian Parameter estimation
########################################################################################################################

class BayesParameterEstimation:

    def __init__(self, model=None, data=None, sampling_method=None,
                 pdf_proposal=None, pdf_proposal_scale=None, pdf_proposal_params=None,
                 algorithm=None, jump=None, nsamples=None, nburn=None, seed=None, verbose=False):

        """
            Generates samples from the posterior distribution, using MCMC or IS.

            Inputs:

            :param model: model, must be an instance of class Model
            :type model: list

            :param data: Available data
            :type data: ndarray

            :param sampling_method: Method to be used
            :type sampling_method: str, 'MCMC' or 'IS'

            :param pdf_proposal, pdf_proposal_scale, pdf_proposal_params, algorithm, jump, nsamples, nburn,
             seed: inputs to the sampling method, see MCMC and IS
            :type pdf_proposal, pdf_proposal_scale, pdf_proposal_params, algorithm, jump, nsamples, nburn,
             seed: see MCMC and IS

            Outputs:

            Attributes of bayes = BayesParameterEstimation(...). For MCMC, bayes.samples are samples from the posterior
             pdf. For IS, bayes.samples in combination with bayes.weights provide an estimate of the posterior.

        """

        if not isinstance(model, Model):
            raise ValueError('model should be of type Model')
        if data is None:
            raise ValueError('data should be provided')
        if nsamples is None:
            raise ValueError('nsamples should be defined')

        self.data = data
        self.nsamples = nsamples
        self.sampling_method = sampling_method
        self.model = model

        if self.sampling_method == 'MCMC':

            if verbose:
                print('UQpy: Running parameter estimation for candidate model ', model.name)

            self.seed = seed
            if self.seed is None:
                mle = MLEstimation(model=self.model, data=self.data, verbose=verbose)
                if self.model.error_adapt:
                    self.seed = np.append(mle.param, mle.error_cov_estimate)
                else:
                    self.seed = mle.param
            dimension = self.model.n_params
            if self.model.error_adapt:
                dimension = self.model.n_params + 1
            z = MCMC(dimension=dimension, pdf_proposal_type=pdf_proposal,
                     pdf_proposal_scale=pdf_proposal_scale,
                     algorithm=algorithm, jump=jump, seed=self.seed, nburn=nburn,
                     nsamples=self.nsamples, log_pdf_target=self.log_posterior)

            if verbose:
                print('UQpy: Parameter estimation analysis completed!')

            self.samples = z.samples
            self.accept_ratio = z.accept_ratio

        elif self.sampling_method == 'IS':

            # importance distribution is either given by the user, or it is set as the prior of the model
            if pdf_proposal is None:
                if self.model.prior is None:
                    raise ValueError('a proposal density or a prior should be given')
                if self.model.prior.copula is not None:
                    raise ValueError('when the prior is the proposal density, it cannot have a copula')
                pdf_proposal = self.model.prior.dist_name
                pdf_proposal_params = self.model.prior_params

            if verbose:
                print('UQpy: Running parameter estimation for candidate model:', model.name)

            z = IS(nsamples=self.nsamples,
                   pdf_proposal=pdf_proposal, pdf_proposal_params=pdf_proposal_params,
                   log_pdf_target=self.log_posterior)

            print('UQpy: Parameter estimation analysis completed!')

            self.samples = z.samples
            self.weights = z.weights

        else:
            raise ValueError('Sampling_method should be either "MCMC" or "IS"')

        del self.model

    def log_posterior(self, theta):
        if type(theta) is not np.ndarray:
            theta = np.array(theta)
        if len(theta.shape) == 1:
            theta = theta.reshape((1, np.size(theta)))
<<<<<<< HEAD
        # non-informative prior, p(theta)=1 everywhere
        if self.model.prior is None:
            return np.exp(self.model.log_like(data=self.data, params=theta))
        # prior is given
        else:
            return np.exp(self.model.log_like(data=self.data, params=theta) +
                          self.model.prior.log_pdf(x=theta, params=self.model.prior_params))

    def log_posterior(self, theta, params=None, copula_params=None):
        if type(theta) is not np.ndarray:
            theta = np.array(theta)
        if len(theta.shape) == 1:
            theta = theta.reshape((1, np.size(theta)))
        # non-informative prior, p(theta)=1 everywhere
=======
        # if you are learning the error covariance, separate the parameters
        if self.model.error_adapt:
            params = theta[0, :self.model.n_params].reshape((1, -1))
            error_cov = theta[0, self.model.n_params:][0]
        else:
            params = theta
            error_cov = None
        # non-informative priors, p(theta)=1 everywhere, otherwise use the defined priors
>>>>>>> 38f68dbd
        if self.model.prior is None:
            log_pdf_prior_params = 0
        else:
            log_pdf_prior_params = self.model.prior.log_pdf(x=params, params=self.model.prior_params,
                                                            copula_params=self.model.prior_copula_params)
        if (self.model.prior_error is None) or (not self.model.error_adapt):
            log_pdf_prior_error = 0
        else:
            log_pdf_prior_error = self.model.prior_error.log_pdf(x=error_cov, params=self.model.prior_error_params,
                                                                 copula_params=self.model.prior_error_copula_params)


        return self.model.log_like(data=self.data, params=params, error_cov=error_cov) + \
               log_pdf_prior_params + log_pdf_prior_error


########################################################################################################################
########################################################################################################################
#                                  Bayesian Model Selection
########################################################################################################################


class BayesModelSelection:

    def __init__(self, candidate_models=None, data=None, prior_probabilities=None,
                 pdf_proposal_type=None, pdf_proposal_scale=None, algorithm=None, jump=None, nsamples=None,
<<<<<<< HEAD
                 nburn=None, method=None, seed=None, sorted_outputs=True, verbose=False):
=======
                 nburn=None, seed=None, sorted_outputs=True, verbose=False):
>>>>>>> 38f68dbd

        """
            Perform model selection using Bayesian criteria.

            Inputs:

                :param candidate_models: candidate models, must be a list of instances of class Model
                :type candidate_models: list

                :param data: available data
                :type data: ndarray

                :param prior_probabilities: prior probabilities of each model
                :type prior_probabilities: list of floats

                :param pdf_proposal_type, pdf_proposal_scale, algorithm, jump, nsamples, nburn, seed:
                inputs to the sampling method, see MCMC
                :type pdf_proposal_type, pdf_proposal_scale, algorithm, jump, nsamples, nburn, seed:
                see MCMC - must be lists of values, of len = len(candidate_models)

                :param sorted_outputs: indicates if results are returned in sorted order, according to model
                 probabilities
                :type sorted_outputs: bool

            Outputs:

            A list of sorted models, their posterior probability based on data, the evidence of the model and the
            samples representing the posterior pdf.

            # Authors: Yuchen Zhou
            # Updated: 12/17/18 by Audrey Olivier

        """

        # Check inputs: candidate_models is a list of instances of Model, data must be provided, and input arguments
        # for MCMC must be provided as a list of length len(candidate_models)
        if (candidate_models is None) or (not isinstance(candidate_models, list)):
            raise ValueError('A list of models is required.')
        if any(not isinstance(model, Model) for model in candidate_models):
            raise ValueError('All candidate models should be of type Model.')
        else:
            self.candidate_models = candidate_models
        if data is None:
            raise ValueError('data must be provided')
        self.data = data
        for input_item in [algorithm, jump, nsamples, nburn, seed, pdf_proposal_type, pdf_proposal_scale]:
            if input_item is None:
                continue
            if (not isinstance(input_item, list)) or (len(input_item) != len(candidate_models)):
                raise ValueError('Inputs of model selection using MCMC nust be given as lists of len=nb of models.')
        self.pdf_proposal_type = pdf_proposal_type
        self.pdf_proposal_scale = pdf_proposal_scale
        self.algorithm = algorithm
        self.jump = jump
        self.nsamples = nsamples
        self.nburn = nburn
        self.seed = seed
        self.tmp_candidate_model = None
        self.verbose = verbose

        if prior_probabilities is None:
            self.prior_probabilities = [1 / len(self.candidate_models) for _ in self.candidate_models]
        else:
            self.prior_probabilities = prior_probabilities

        model_probabilities, evidence, parameter_estimation = self.run_multi_bayes_ms()

        # sort the models
        if sorted_outputs:
            sort_idx = list(np.argsort(np.array(model_probabilities)))[::-1]
        else:
            sort_idx = list(range(len(candidate_models)))
        self.models = [candidate_models[i] for i in sort_idx]
        self.model_names = [model.name for model in self.models]
        self.mcmc_outputs = [parameter_estimation[i] for i in sort_idx]
        self.probabilities = [model_probabilities[i] for i in sort_idx]
        self.evidences = [evidence[i] for i in sort_idx]

    def run_multi_bayes_ms(self):

        if self.verbose:
            print('UQpy: Running Bayesian MS...')
        # Initialize the evidence or marginal likelihood
        evi_value = np.zeros((len(self.candidate_models),))
        scaled_evi = np.zeros_like(evi_value)
        pe = [0] * len(self.candidate_models)
        # Perform MCMC for all candidate models
        for i in range(len(self.candidate_models)):
            self.tmp_candidate_model = self.candidate_models[i]
            if self.verbose:
                print('UQpy: Running MCMC for model ' + self.tmp_candidate_model.name)

<<<<<<< HEAD
            pe_i = BayesParameterEstimation(data=self.data, model=self.tmp_candidate_model, verbose=self.verbose,
                                            sampling_method='MCMC',
                                            pdf_proposal=(None if self.pdf_proposal_type is None
                                                          else self.pdf_proposal_type[i]),
=======
            pe_i = BayesParameterEstimation(data=self.data, model=self.tmp_candidate_model,
                                            verbose=self.verbose,
                                            sampling_method='MCMC',
                                            pdf_proposal=(None if self.pdf_proposal_type is None
                                                            else self.pdf_proposal_type[i]),
>>>>>>> 38f68dbd
                                            pdf_proposal_scale=(None if self.pdf_proposal_scale is None
                                                                else self.pdf_proposal_scale[i]),
                                            algorithm=(None if self.algorithm is None else self.algorithm[i]),
                                            jump=(None if self.jump is None else self.jump[i]),
                                            nsamples=(None if self.nsamples is None else self.nsamples[i]),
                                            nburn=(None if self.nburn is None else self.nburn[i]),
                                            seed=(None if self.seed is None else self.seed[i])
                                            )
            pe[i] = pe_i
            evi_value[i] = self.estimate_evidence(pe_i.samples)
            scaled_evi[i] = evi_value[i] * self.prior_probabilities[i]

        sum_evi_value = np.sum(scaled_evi)
        model_prob = scaled_evi / sum_evi_value
        if self.verbose:
            print('UQpy: Bayesian MS analysis completed!')

        return model_prob, evi_value, pe

    def estimate_evidence(self, samples):
        # The method used here is the harmonic mean
        likelihood_given_sample = [self.tmp_candidate_model.log_like(self.data, x)
                                   for x in samples[int(0.5 * len(samples)):]]
        temp = np.mean([1 / np.exp(x) for x in likelihood_given_sample])
        return 1 / temp<|MERGE_RESOLUTION|>--- conflicted
+++ resolved
@@ -17,12 +17,12 @@
 
 """This module contains functionality for all the Inference supported in UQpy."""
 
+
 from UQpy.SampleMethods import *
 from scipy.stats import multivariate_normal
 from UQpy.RunModel import RunModel
 from scipy.optimize import minimize
 import warnings
-
 warnings.filterwarnings("ignore")
 
 
@@ -110,7 +110,7 @@
             self.script = model_script
             self.model_object_name = model_object_name
             if self.name is None:
-                self.name = self.script + self.model_object_name
+                self.name = self.script+self.model_object_name
             self.var_names = var_names
             if self.var_names is None:
                 self.var_names = ['theta_{}'.format(i) for i in range(self.n_params)]
@@ -138,11 +138,7 @@
 
         # Define prior if it is given
         if prior_name is not None:
-<<<<<<< HEAD
-            self.prior = Distribution(name=prior_name, copula=prior_copula)
-=======
             self.prior = Distribution(dist_name=prior_name, copula=prior_copula)
->>>>>>> 38f68dbd
             self.prior_params = prior_params
             self.prior_copula_params = prior_copula_params
         else:
@@ -287,15 +283,15 @@
             x0 = np.random.rand(self.iter_optim, self.model.n_params)
             if self.bounds is not None:
                 bounds = np.array(self.bounds)
-                x0 = bounds[:, 0].reshape((1, -1)) + (bounds[:, 1] - bounds[:, 0]).reshape((1, -1)) * x0
-        else:
-            x0 = self.x0.reshape((1, -1))
+                x0 = bounds[:,0].reshape((1,-1)) + (bounds[:,1]-bounds[:,0]).reshape((1,-1)) * x0
+        else:
+            x0 = self.x0.reshape((1,-1))
         # second case: use any other method that does not require a Jacobian
         # TODO: a maximization that uses a Jacobian which can be given analytically by user
         for i in range(self.iter_optim):
-            res = minimize(neg_log_like_data, x0[i, :], method=self.method_optim, bounds=self.bounds)
+            res = minimize(neg_log_like_data, x0[i,:], method=self.method_optim, bounds=self.bounds)
             list_param.append(res.x)
-            list_max_log_like.append((-1) * res.fun)
+            list_max_log_like.append((-1)*res.fun)
         idx_max = int(np.argmax(list_max_log_like))
         param = np.array(list_param[idx_max])
         max_log_like = list_max_log_like[idx_max]
@@ -369,7 +365,7 @@
         for input_arg in input_args:
             if input_arg is None:
                 continue
-            if (not isinstance(input_arg, list)) or (len(input_arg) != len(candidate_models)):
+            if (not isinstance(input_arg, list)) or (len(input_arg)!=len(candidate_models)):
                 raise ValueError('UQpy error: input argument should be given as a list of len=nb of models.')
 
         # First evaluate ML estimate for all models
@@ -394,7 +390,7 @@
             elif self.method == 'AICc':
                 criterion_value = -2 * max_log_like + 2 * k + (2 * k ** 2 + 2 * k) / (n - k - 1)
                 penalty_term = 2 * k + (2 * k ** 2 + 2 * k) / (n - k - 1)
-            else:  # default: do AIC
+            else: # default: do AIC
                 criterion_value = -2 * max_log_like + 2 * k
                 penalty_term = 2 * k
             criteria.append(criterion_value)
@@ -526,22 +522,6 @@
             theta = np.array(theta)
         if len(theta.shape) == 1:
             theta = theta.reshape((1, np.size(theta)))
-<<<<<<< HEAD
-        # non-informative prior, p(theta)=1 everywhere
-        if self.model.prior is None:
-            return np.exp(self.model.log_like(data=self.data, params=theta))
-        # prior is given
-        else:
-            return np.exp(self.model.log_like(data=self.data, params=theta) +
-                          self.model.prior.log_pdf(x=theta, params=self.model.prior_params))
-
-    def log_posterior(self, theta, params=None, copula_params=None):
-        if type(theta) is not np.ndarray:
-            theta = np.array(theta)
-        if len(theta.shape) == 1:
-            theta = theta.reshape((1, np.size(theta)))
-        # non-informative prior, p(theta)=1 everywhere
-=======
         # if you are learning the error covariance, separate the parameters
         if self.model.error_adapt:
             params = theta[0, :self.model.n_params].reshape((1, -1))
@@ -550,7 +530,6 @@
             params = theta
             error_cov = None
         # non-informative priors, p(theta)=1 everywhere, otherwise use the defined priors
->>>>>>> 38f68dbd
         if self.model.prior is None:
             log_pdf_prior_params = 0
         else:
@@ -566,7 +545,6 @@
         return self.model.log_like(data=self.data, params=params, error_cov=error_cov) + \
                log_pdf_prior_params + log_pdf_prior_error
 
-
 ########################################################################################################################
 ########################################################################################################################
 #                                  Bayesian Model Selection
@@ -577,11 +555,7 @@
 
     def __init__(self, candidate_models=None, data=None, prior_probabilities=None,
                  pdf_proposal_type=None, pdf_proposal_scale=None, algorithm=None, jump=None, nsamples=None,
-<<<<<<< HEAD
-                 nburn=None, method=None, seed=None, sorted_outputs=True, verbose=False):
-=======
                  nburn=None, seed=None, sorted_outputs=True, verbose=False):
->>>>>>> 38f68dbd
 
         """
             Perform model selection using Bayesian criteria.
@@ -630,7 +604,7 @@
         for input_item in [algorithm, jump, nsamples, nburn, seed, pdf_proposal_type, pdf_proposal_scale]:
             if input_item is None:
                 continue
-            if (not isinstance(input_item, list)) or (len(input_item) != len(candidate_models)):
+            if (not isinstance(input_item, list)) or (len(input_item)!=len(candidate_models)):
                 raise ValueError('Inputs of model selection using MCMC nust be given as lists of len=nb of models.')
         self.pdf_proposal_type = pdf_proposal_type
         self.pdf_proposal_scale = pdf_proposal_scale
@@ -640,10 +614,10 @@
         self.nburn = nburn
         self.seed = seed
         self.tmp_candidate_model = None
-        self.verbose = verbose
+        self.verbose=verbose
 
         if prior_probabilities is None:
-            self.prior_probabilities = [1 / len(self.candidate_models) for _ in self.candidate_models]
+            self.prior_probabilities = [1/len(self.candidate_models) for _ in self.candidate_models]
         else:
             self.prior_probabilities = prior_probabilities
 
@@ -667,25 +641,18 @@
         # Initialize the evidence or marginal likelihood
         evi_value = np.zeros((len(self.candidate_models),))
         scaled_evi = np.zeros_like(evi_value)
-        pe = [0] * len(self.candidate_models)
+        pe = [0]*len(self.candidate_models)
         # Perform MCMC for all candidate models
         for i in range(len(self.candidate_models)):
             self.tmp_candidate_model = self.candidate_models[i]
             if self.verbose:
-                print('UQpy: Running MCMC for model ' + self.tmp_candidate_model.name)
-
-<<<<<<< HEAD
-            pe_i = BayesParameterEstimation(data=self.data, model=self.tmp_candidate_model, verbose=self.verbose,
-                                            sampling_method='MCMC',
-                                            pdf_proposal=(None if self.pdf_proposal_type is None
-                                                          else self.pdf_proposal_type[i]),
-=======
+                print('UQpy: Running MCMC for model '+self.tmp_candidate_model.name)
+
             pe_i = BayesParameterEstimation(data=self.data, model=self.tmp_candidate_model,
                                             verbose=self.verbose,
                                             sampling_method='MCMC',
                                             pdf_proposal=(None if self.pdf_proposal_type is None
                                                             else self.pdf_proposal_type[i]),
->>>>>>> 38f68dbd
                                             pdf_proposal_scale=(None if self.pdf_proposal_scale is None
                                                                 else self.pdf_proposal_scale[i]),
                                             algorithm=(None if self.algorithm is None else self.algorithm[i]),
@@ -696,7 +663,7 @@
                                             )
             pe[i] = pe_i
             evi_value[i] = self.estimate_evidence(pe_i.samples)
-            scaled_evi[i] = evi_value[i] * self.prior_probabilities[i]
+            scaled_evi[i] = evi_value[i]*self.prior_probabilities[i]
 
         sum_evi_value = np.sum(scaled_evi)
         model_prob = scaled_evi / sum_evi_value
@@ -705,9 +672,9 @@
 
         return model_prob, evi_value, pe
 
-    def estimate_evidence(self, samples):
+    def estimate_evidence(self,samples):
         # The method used here is the harmonic mean
         likelihood_given_sample = [self.tmp_candidate_model.log_like(self.data, x)
                                    for x in samples[int(0.5 * len(samples)):]]
-        temp = np.mean([1 / np.exp(x) for x in likelihood_given_sample])
-        return 1 / temp+        temp = np.mean([1/np.exp(x) for x in likelihood_given_sample])
+        return 1/temp