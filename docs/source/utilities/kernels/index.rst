Kernels
-----------------------------------

A collection of symmetric positive-definite kernel functions in the Euclidean space and on the Grassmann manifold.

Each kernel function in :py:mod:`UQpy` is defined as a subclass of the :class:`.Kernel` class. The :class:`.Kernel` has
two further subclasses for Euclidean kernels (:class:`.EuclideanKernel`) and Grassmannian kernels
(:class:`.GrassmannianKernel`). Individual kernels, depending on their type, are defined as subclasses of these.

Kernel
^^^^^^^^^^^^^^^^^^^^^^^^^^^^^^^^^^^

The :class:`UQpy.utilities.kernels.baseclass.Kernel` class is imported using the following command:

>>> from UQpy.utilities.kernels.baseclass.Kernel import Kernel

.. autoclass:: UQpy.utilities.kernels.baseclass.Kernel
<<<<<<< HEAD
    :members: kernel_entry, optimize_parameters
=======
    :members: kernel_entry, calculate_kernel_matrix
>>>>>>> bd42bec7


.. toctree::
   :maxdepth: 1

    Grassmannian Kernels <grassmann_kernels>
    Euclidean Kernels <euclidean_kernels><|MERGE_RESOLUTION|>--- conflicted
+++ resolved
@@ -15,11 +15,7 @@
 >>> from UQpy.utilities.kernels.baseclass.Kernel import Kernel
 
 .. autoclass:: UQpy.utilities.kernels.baseclass.Kernel
-<<<<<<< HEAD
-    :members: kernel_entry, optimize_parameters
-=======
-    :members: kernel_entry, calculate_kernel_matrix
->>>>>>> bd42bec7
+    :members: kernel_entry, optimize_parameters, calculate_kernel_matrix
 
 
 .. toctree::
