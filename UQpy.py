--- conflicted
+++ resolved
@@ -5,7 +5,7 @@
 from Surrogates import SurrogateModels
 import matplotlib.pyplot as plt
 
-filename = 'input_srom.txt'
+filename = sys.argv[1]
 
 current_dir = os.getcwd()
 path = os.path.join(os.sep, current_dir, 'examples')
@@ -38,17 +38,9 @@
     lhs_metric = Readme.data['distance metric']
     lhs_iter = Readme.data['iterations']
 
-<<<<<<< HEAD
-elif filename == 'input_srom.txt':
-    _model, method, nsamples, dimension, distribution, sts_input, moments, parameters, properties, weights_errors, \
-    weights_samples = handle_input_file(filename)
-
-os.chdir(current_dir)
-=======
     sm = SampleMethods(distribution=pdf, dimension=dim, parameters=pdf_params, method=method)
     lhs = sm.LHS(sm, dimension=dim, nsamples=nsamples, lhs_criterion=lhs_criterion, lhs_iter=lhs_iter,
                  lhs_metric=lhs_metric)
->>>>>>> 1a8fe00f
 
     if 'Model' in Readme.data:
         model = def_model(input.Readme['Model'])
@@ -74,10 +66,6 @@
 
 
 elif method == 'sts':
-<<<<<<< HEAD
-    g = RunModel(generator=sm,  method=method, model=model, sts_input=sts_input)
-    subpath = os.path.join(os.sep, path, 'sts')
-=======
 
     nsamples = Readme.data['Number of Samples']
     dim = Readme.data['Stochastic dimension']
@@ -158,45 +146,27 @@
 
 print()
 
->>>>>>> 1a8fe00f
-
-elif method == 'srom':
-    g = RunModel(generator=sm, method=method, model=model, sts_input=sts_input, moments=moments, properties=properties, weights_errors=weights_errors, weights_samples=weights_samples)
-    subpath = os.path.join(os.sep, path, 'srom')
 
 os.makedirs(subpath, exist_ok=True)
 os.chdir(subpath)
 
+np.savetxt('samples.txt', g.samples, delimiter=' ')
+np.savetxt('model.txt', g.eval)
 
-if method == 'srom':
-    g.eval = np.reshape(g.eval, (27, 4))
-    g.eval = g.eval[np.argsort(g.eval[:, 0].flatten())]
-    g.eval = np.reshape(g.eval, (27, 4))
-    plt.plot(g.eval[:, 0], np.reshape(np.cumsum(g.eval[:, 3]), [27, 1]), label='Approximate')
-    counts, bin_edges = np.histogram(g.mcs[:, 0], bins=100, normed=True)
-    cdf = np.cumsum(counts)
-    cdf = (1 / cdf[np.size(counts) - 1]) * cdf
-    plt.plot(bin_edges[1:], cdf, label='Exact')
-    legend = plt.legend(loc='upper right', shadow=True)
-    plt.savefig('eigen.png')
-else:
-    np.savetxt('samples.txt', g.samples, delimiter=' ')
-    np.savetxt('model.txt', g.eval)
+plt.figure()
+plt.scatter(g.samples[:, 0], g.samples[:, 1])
+plt.savefig('samples.png')
 
-    plt.figure()
-    plt.scatter(g.samples[:, 0], g.samples[:, 1])
-    plt.savefig('samples.png')
+plt.figure()
+n, bins, patches = plt.hist(g.eval, 50, normed=1, facecolor='g', alpha=0.75)
+plt.title('Histogram')
+plt.savefig('histogram.png')
 
-    plt.figure()
-    n, bins, patches = plt.hist(g.eval[:, 0], 50, normed=1, facecolor='g', alpha=0.75)
-    plt.title('Histogram')
-    plt.savefig('histogram.png')
-
-    fig = plt.figure()
-    ax = fig.add_subplot(111, projection='3d')
-    ax.scatter(g.samples[:, 0], g.samples[:, 1], g.samples[:, 2], c='r', s=2)
-    plt.gca().invert_xaxis()
-    plt.savefig('model.png')
+fig = plt.figure()
+ax = fig.add_subplot(111, projection='3d')
+ax.scatter(g.samples[:, 0], g.samples[:, 1], g.eval, c='r', s=2)
+plt.gca().invert_xaxis()
+plt.savefig('model.png')
 
 
 os.chdir(current_dir)
